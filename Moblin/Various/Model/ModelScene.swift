--- conflicted
+++ resolved
@@ -361,18 +361,12 @@
         guard id != selectedSceneId else {
             return
         }
-<<<<<<< HEAD
-        if let index = enabledScenes.firstIndex(where: { scene in
-            scene.id == id
-        }) {
+        if let index = findEnabledSceneIndex(id: id) {
             if let currentScene = getSelectedScene(),
                !currentScene.overrideMic
             {
                 previousMic = currentMic
             }
-=======
-        if let index = findEnabledSceneIndex(id: id) {
->>>>>>> 73fb5142
             sceneSelector.sceneIndex = index
             setSceneId(id: id)
             sceneUpdated(attachCamera: true, updateRemoteScene: false)
