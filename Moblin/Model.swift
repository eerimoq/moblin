--- conflicted
+++ resolved
@@ -538,13 +538,9 @@
                 continue
             }
             if let dataSources = inputPort.dataSources, !dataSources.isEmpty {
-<<<<<<< HEAD
-                for dataSource in dataSources where dataSource.orientation == .bottom {
-=======
                 for dataSource in dataSources
                     where dataSource.orientation == wantedOrientation
                 {
->>>>>>> 57b5b29f
                     do {
                         try inputPort.setPreferredDataSource(dataSource)
                     } catch {
