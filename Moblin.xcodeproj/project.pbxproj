--- conflicted
+++ resolved
@@ -2078,17 +2078,15 @@
 			package = 03BC11692AE56C2200C38FC4 /* XCRemoteSwiftPackageReference "SDWebImageWebPCoder" */;
 			productName = SDWebImageWebPCoder;
 		};
-<<<<<<< HEAD
+		03ECDF5C2B8E5F0B00BD920E /* WrappingHStack */ = {
+			isa = XCSwiftPackageProductDependency;
+			package = 0320D8742AED36860030418F /* XCRemoteSwiftPackageReference "WrappingHStack" */;
+			productName = WrappingHStack;
+		};
 		5B3A5E352B8E59E7007DF957 /* Twitch */ = {
 			isa = XCSwiftPackageProductDependency;
 			package = 5B3A5E342B8E59E7007DF957 /* XCRemoteSwiftPackageReference "swift-twitch-client" */;
 			productName = Twitch;
-=======
-		03ECDF5C2B8E5F0B00BD920E /* WrappingHStack */ = {
-			isa = XCSwiftPackageProductDependency;
-			package = 0320D8742AED36860030418F /* XCRemoteSwiftPackageReference "WrappingHStack" */;
-			productName = WrappingHStack;
->>>>>>> 0696c014
 		};
 /* End XCSwiftPackageProductDependency section */
 	};
