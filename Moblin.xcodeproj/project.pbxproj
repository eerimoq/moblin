// !$*UTF8*$!
{
	archiveVersion = 1;
	classes = {
	};
	objectVersion = 56;
	objects = {

/* Begin PBXBuildFile section */
		030399132AE2D0FC00D27530 /* LocalOverlaysChatSettingsView.swift in Sources */ = {isa = PBXBuildFile; fileRef = 030399122AE2D0FC00D27530 /* LocalOverlaysChatSettingsView.swift */; };
		030947C32A9C0496003FC387 /* StreamOverlayChatView.swift in Sources */ = {isa = PBXBuildFile; fileRef = 030947C22A9C0496003FC387 /* StreamOverlayChatView.swift */; };
		0315A33B2AA2FA7100295443 /* LocalListener.swift in Sources */ = {isa = PBXBuildFile; fileRef = 0315A33A2AA2FA7100295443 /* LocalListener.swift */; };
		0315A33D2AA2FA7D00295443 /* RemoteConnection.swift in Sources */ = {isa = PBXBuildFile; fileRef = 0315A33C2AA2FA7D00295443 /* RemoteConnection.swift */; };
		0315A3462AA31E9000295443 /* StreamTwitchSettingsView.swift in Sources */ = {isa = PBXBuildFile; fileRef = 0315A3452AA31E9000295443 /* StreamTwitchSettingsView.swift */; };
		0315A3672AA33C6A00295443 /* WidgetImageSettingsView.swift in Sources */ = {isa = PBXBuildFile; fileRef = 0315A3662AA33C6A00295443 /* WidgetImageSettingsView.swift */; };
		0315A3702AA3771F00295443 /* SceneWidgetSettingsView.swift in Sources */ = {isa = PBXBuildFile; fileRef = 0315A36F2AA3771F00295443 /* SceneWidgetSettingsView.swift */; };
		0315A37A2AA39DA800295443 /* TextItemView.swift in Sources */ = {isa = PBXBuildFile; fileRef = 0315A3792AA39DA800295443 /* TextItemView.swift */; };
		0315A37C2AA439B500295443 /* NameEditView.swift in Sources */ = {isa = PBXBuildFile; fileRef = 0315A37B2AA439B500295443 /* NameEditView.swift */; };
		0315A37E2AA43DCC00295443 /* TextEditView.swift in Sources */ = {isa = PBXBuildFile; fileRef = 0315A37D2AA43DCC00295443 /* TextEditView.swift */; };
		031839172AF6A03100320FB2 /* DebugAudioSettingsView.swift in Sources */ = {isa = PBXBuildFile; fileRef = 031839162AF6A03100320FB2 /* DebugAudioSettingsView.swift */; };
		0318391B2AF79DDF00320FB2 /* DebugAdaptiveBitrateSettingsView.swift in Sources */ = {isa = PBXBuildFile; fileRef = 0318391A2AF79DDF00320FB2 /* DebugAdaptiveBitrateSettingsView.swift */; };
		031A2E002ADBE34F005CE350 /* DraggableItemPrefixView.swift in Sources */ = {isa = PBXBuildFile; fileRef = 031A2DFF2ADBE34F005CE350 /* DraggableItemPrefixView.swift */; };
		031A2E112ADDDD7E005CE350 /* VideoStabilizationSettingsView.swift in Sources */ = {isa = PBXBuildFile; fileRef = 031A2E102ADDDD7E005CE350 /* VideoStabilizationSettingsView.swift */; };
		031CCE2D2ACA76CF00CB5D46 /* NoiseReductionEffect.swift in Sources */ = {isa = PBXBuildFile; fileRef = 031CCE2C2ACA76CF00CB5D46 /* NoiseReductionEffect.swift */; };
		0320D8762AED36860030418F /* WrappingHStack in Frameworks */ = {isa = PBXBuildFile; productRef = 0320D8752AED36860030418F /* WrappingHStack */; };
		032469A92AE1B3040097B18B /* StreamSrtSettingsView.swift in Sources */ = {isa = PBXBuildFile; fileRef = 032469A82AE1B3040097B18B /* StreamSrtSettingsView.swift */; };
		032815D52AC855A5001F8A85 /* LicenseList in Frameworks */ = {isa = PBXBuildFile; productRef = 032815D42AC855A5001F8A85 /* LicenseList */; };
		032815DC2AC915AE001F8A85 /* RandomEffect.swift in Sources */ = {isa = PBXBuildFile; fileRef = 032815DB2AC915AE001F8A85 /* RandomEffect.swift */; };
		032815DF2AC9885C001F8A85 /* TripleEffect.swift in Sources */ = {isa = PBXBuildFile; fileRef = 032815DE2AC9885C001F8A85 /* TripleEffect.swift */; };
		032A49B82AC54DD000ED3916 /* ExportSettingsView.swift in Sources */ = {isa = PBXBuildFile; fileRef = 032A49B72AC54DD000ED3916 /* ExportSettingsView.swift */; };
		032A49BA2AC54E6500ED3916 /* ImportSettingsView.swift in Sources */ = {isa = PBXBuildFile; fileRef = 032A49B92AC54E6500ED3916 /* ImportSettingsView.swift */; };
		032A49BC2AC5DF3F00ED3916 /* ImportExportSettingsView.swift in Sources */ = {isa = PBXBuildFile; fileRef = 032A49BB2AC5DF3F00ED3916 /* ImportExportSettingsView.swift */; };
		032FDBFC2B0B1183007BE85E /* ValueEditView.swift in Sources */ = {isa = PBXBuildFile; fileRef = 032FDBFB2B0B1183007BE85E /* ValueEditView.swift */; };
		032FDBFF2B0B11B0007BE85E /* PositionEditView.swift in Sources */ = {isa = PBXBuildFile; fileRef = 032FDBFE2B0B11B0007BE85E /* PositionEditView.swift */; };
		032FDC022B0B11C5007BE85E /* SizeEditView.swift in Sources */ = {isa = PBXBuildFile; fileRef = 032FDC012B0B11C5007BE85E /* SizeEditView.swift */; };
		0330F2B02AFAD26C001262C3 /* YouTubeLiveChat.swift in Sources */ = {isa = PBXBuildFile; fileRef = 0330F2AF2AFAD26C001262C3 /* YouTubeLiveChat.swift */; };
		0330F2B52AFADD18001262C3 /* StreamYouTubeSettingsView.swift in Sources */ = {isa = PBXBuildFile; fileRef = 0330F2B42AFADD18001262C3 /* StreamYouTubeSettingsView.swift */; };
		03403DF62AD05CA60079D8E4 /* WidgetBrowserSettingsView.swift in Sources */ = {isa = PBXBuildFile; fileRef = 03403DF52AD05CA60079D8E4 /* WidgetBrowserSettingsView.swift */; };
		0344AFE72B00023E00C177DB /* AboutDesignedBySettingsView.swift in Sources */ = {isa = PBXBuildFile; fileRef = 0344AFE62B00023E00C177DB /* AboutDesignedBySettingsView.swift */; };
		035D37282AB0EBB500045B92 /* IconAndTextView.swift in Sources */ = {isa = PBXBuildFile; fileRef = 035D37272AB0EBB500045B92 /* IconAndTextView.swift */; };
		035D372C2AB103E600045B92 /* SRTHaishinKit in Frameworks */ = {isa = PBXBuildFile; productRef = 035D372B2AB103E600045B92 /* SRTHaishinKit */; };
		035D37372AB230E700045B92 /* StreamVideoBitrateSettingsView.swift in Sources */ = {isa = PBXBuildFile; fileRef = 035D37362AB230E700045B92 /* StreamVideoBitrateSettingsView.swift */; };
		035E775C2ACC969D00738DCE /* ZoomPresetSettingsView.swift in Sources */ = {isa = PBXBuildFile; fileRef = 035E775B2ACC969D00738DCE /* ZoomPresetSettingsView.swift */; };
		035E9E372A9A02D6009D4F5A /* MoblinApp.swift in Sources */ = {isa = PBXBuildFile; fileRef = 035E9E362A9A02D6009D4F5A /* MoblinApp.swift */; };
		035E9E3B2A9A02D7009D4F5A /* Assets.xcassets in Resources */ = {isa = PBXBuildFile; fileRef = 035E9E3A2A9A02D7009D4F5A /* Assets.xcassets */; };
		035E9E3E2A9A02D7009D4F5A /* Preview Assets.xcassets in Resources */ = {isa = PBXBuildFile; fileRef = 035E9E3D2A9A02D7009D4F5A /* Preview Assets.xcassets */; };
		036333282AAE2E5100FF1231 /* ImageStorage.swift in Sources */ = {isa = PBXBuildFile; fileRef = 036333272AAE2E5100FF1231 /* ImageStorage.swift */; };
		036BE2CC2ABBF0BA0048F9C5 /* StreamUrlSettingsView.swift in Sources */ = {isa = PBXBuildFile; fileRef = 036BE2CB2ABBF0BA0048F9C5 /* StreamUrlSettingsView.swift */; };
		036BE2CF2ABD4CA60048F9C5 /* KickPusher.swift in Sources */ = {isa = PBXBuildFile; fileRef = 036BE2CE2ABD4CA60048F9C5 /* KickPusher.swift */; };
		036BE2D22ABD518E0048F9C5 /* StreamKickSettingsView.swift in Sources */ = {isa = PBXBuildFile; fileRef = 036BE2D12ABD518E0048F9C5 /* StreamKickSettingsView.swift */; };
		0379BB762AA6345400B718B6 /* ButtonSettingsView.swift in Sources */ = {isa = PBXBuildFile; fileRef = 0379BB752AA6345400B718B6 /* ButtonSettingsView.swift */; };
		0379BB792AA64C9500B718B6 /* WidgetVideoEffectSettingsView.swift in Sources */ = {isa = PBXBuildFile; fileRef = 0379BB782AA64C9500B718B6 /* WidgetVideoEffectSettingsView.swift */; };
		0379BB7E2AA7C55000B718B6 /* ButtonImagePickerSettingsView.swift in Sources */ = {isa = PBXBuildFile; fileRef = 0379BB7D2AA7C55000B718B6 /* ButtonImagePickerSettingsView.swift */; };
		0379BB882AA836B500B718B6 /* StreamVideoSettingsView.swift in Sources */ = {isa = PBXBuildFile; fileRef = 0379BB872AA836B500B718B6 /* StreamVideoSettingsView.swift */; };
		0379BB8E2AA90D1900B718B6 /* DebugLogSettingsView.swift in Sources */ = {isa = PBXBuildFile; fileRef = 0379BB8D2AA90D1900B718B6 /* DebugLogSettingsView.swift */; };
		0379BB902AABA7DC00B718B6 /* Log.swift in Sources */ = {isa = PBXBuildFile; fileRef = 0379BB8F2AABA7DC00B718B6 /* Log.swift */; };
		0379BB942AACF16600B718B6 /* SepiaEffect.swift in Sources */ = {isa = PBXBuildFile; fileRef = 0379BB932AACF16600B718B6 /* SepiaEffect.swift */; };
		0379BB962AACF2D700B718B6 /* BloomEffect.swift in Sources */ = {isa = PBXBuildFile; fileRef = 0379BB952AACF2D700B718B6 /* BloomEffect.swift */; };
		0379BB9C2AAD819800B718B6 /* StreamOverlayLeftView.swift in Sources */ = {isa = PBXBuildFile; fileRef = 0379BB9B2AAD819800B718B6 /* StreamOverlayLeftView.swift */; };
		0379BB9E2AAD81AA00B718B6 /* StreamOverlayRightView.swift in Sources */ = {isa = PBXBuildFile; fileRef = 0379BB9D2AAD81AA00B718B6 /* StreamOverlayRightView.swift */; };
		0379BBA02AAD823900B718B6 /* StreamOverlayTextView.swift in Sources */ = {isa = PBXBuildFile; fileRef = 0379BB9F2AAD823900B718B6 /* StreamOverlayTextView.swift */; };
		0379BBA22AAD824600B718B6 /* StreamOverlayIconAndTextView.swift in Sources */ = {isa = PBXBuildFile; fileRef = 0379BBA12AAD824600B718B6 /* StreamOverlayIconAndTextView.swift */; };
		0379BBA52AAD945D00B718B6 /* LocalOverlaysSettingsView.swift in Sources */ = {isa = PBXBuildFile; fileRef = 0379BBA42AAD945D00B718B6 /* LocalOverlaysSettingsView.swift */; };
		0379BBAA2AAD953200B718B6 /* HelpAndSupportSettingsView.swift in Sources */ = {isa = PBXBuildFile; fileRef = 0379BBA92AAD953200B718B6 /* HelpAndSupportSettingsView.swift */; };
		0379BBAD2AAD964000B718B6 /* AboutSettingsView.swift in Sources */ = {isa = PBXBuildFile; fileRef = 0379BBAC2AAD964000B718B6 /* AboutSettingsView.swift */; };
		0379BBAF2AAD96B200B718B6 /* DebugSettingsView.swift in Sources */ = {isa = PBXBuildFile; fileRef = 0379BBAE2AAD96B200B718B6 /* DebugSettingsView.swift */; };
		0379BBB22AAD97FB00B718B6 /* ResetSettingsView.swift in Sources */ = {isa = PBXBuildFile; fileRef = 0379BBB12AAD97FB00B718B6 /* ResetSettingsView.swift */; };
		0379BBB62AAD9B5B00B718B6 /* ButtonsSettingsView.swift in Sources */ = {isa = PBXBuildFile; fileRef = 0379BBB52AAD9B5B00B718B6 /* ButtonsSettingsView.swift */; };
		0379BBB82AAD9B7200B718B6 /* WidgetsSettingsView.swift in Sources */ = {isa = PBXBuildFile; fileRef = 0379BBB72AAD9B7200B718B6 /* WidgetsSettingsView.swift */; };
		0379BBC02AADC4EC00B718B6 /* AboutLicensesSettingsView.swift in Sources */ = {isa = PBXBuildFile; fileRef = 0379BBBF2AADC4EC00B718B6 /* AboutLicensesSettingsView.swift */; };
		0382933B2A9A73ED008963AA /* Settings.swift in Sources */ = {isa = PBXBuildFile; fileRef = 0382933A2A9A73ED008963AA /* Settings.swift */; };
		03831D522AD90AB5008D26CC /* MoblinSettingsUrl.swift in Sources */ = {isa = PBXBuildFile; fileRef = 03831D512AD90AB5008D26CC /* MoblinSettingsUrl.swift */; };
		03831D592AD9A198008D26CC /* CosmeticsSettingsView.swift in Sources */ = {isa = PBXBuildFile; fileRef = 03831D582AD9A198008D26CC /* CosmeticsSettingsView.swift */; };
		038B67622AE84BFC000DC43B /* StreamVideoCaptureSessionPresetSettingsView.swift in Sources */ = {isa = PBXBuildFile; fileRef = 038B67612AE84BFC000DC43B /* StreamVideoCaptureSessionPresetSettingsView.swift */; };
		03A08B7C2AC295620018BA95 /* AlertToast in Frameworks */ = {isa = PBXBuildFile; productRef = 03A08B7B2AC295620018BA95 /* AlertToast */; };
		03A08B802AC368860018BA95 /* Media.swift in Sources */ = {isa = PBXBuildFile; fileRef = 03A08B7F2AC368860018BA95 /* Media.swift */; };
		03A14BE32ACC903E00D180FF /* ZoomSettingsView.swift in Sources */ = {isa = PBXBuildFile; fileRef = 03A14BE22ACC903E00D180FF /* ZoomSettingsView.swift */; };
		03A3F4C72AF4C0AD00F465D1 /* AdaptiveBitrate.swift in Sources */ = {isa = PBXBuildFile; fileRef = 03A3F4C62AF4C0AD00F465D1 /* AdaptiveBitrate.swift */; };
		03A974282AC137A000610E21 /* Collections in Frameworks */ = {isa = PBXBuildFile; productRef = 03A974272AC137A000610E21 /* Collections */; };
		03A983422A9A03D3008FF0DB /* TwitchChat in Frameworks */ = {isa = PBXBuildFile; productRef = 03A983412A9A03D3008FF0DB /* TwitchChat */; };
		03A983452A9A03EA008FF0DB /* HaishinKit in Frameworks */ = {isa = PBXBuildFile; productRef = 03A983442A9A03EA008FF0DB /* HaishinKit */; };
		03A983612A9A05D7008FF0DB /* StreamsSettingsView.swift in Sources */ = {isa = PBXBuildFile; fileRef = 03A983552A9A05D7008FF0DB /* StreamsSettingsView.swift */; };
		03A983622A9A05D7008FF0DB /* MainView.swift in Sources */ = {isa = PBXBuildFile; fileRef = 03A983562A9A05D7008FF0DB /* MainView.swift */; };
		03A983632A9A05D7008FF0DB /* SettingsView.swift in Sources */ = {isa = PBXBuildFile; fileRef = 03A983572A9A05D7008FF0DB /* SettingsView.swift */; };
		03A983642A9A05D7008FF0DB /* StreamView.swift in Sources */ = {isa = PBXBuildFile; fileRef = 03A983582A9A05D7008FF0DB /* StreamView.swift */; };
		03A983652A9A05D7008FF0DB /* StreamSettingsView.swift in Sources */ = {isa = PBXBuildFile; fileRef = 03A983592A9A05D7008FF0DB /* StreamSettingsView.swift */; };
		03A983662A9A05D7008FF0DB /* AddButtonView.swift in Sources */ = {isa = PBXBuildFile; fileRef = 03A9835A2A9A05D7008FF0DB /* AddButtonView.swift */; };
		03A983672A9A05D7008FF0DB /* ScenesSettingsView.swift in Sources */ = {isa = PBXBuildFile; fileRef = 03A9835B2A9A05D7008FF0DB /* ScenesSettingsView.swift */; };
		03A983682A9A05D7008FF0DB /* SceneSettingsView.swift in Sources */ = {isa = PBXBuildFile; fileRef = 03A9835C2A9A05D7008FF0DB /* SceneSettingsView.swift */; };
		03A983692A9A05D7008FF0DB /* CreateButtonView.swift in Sources */ = {isa = PBXBuildFile; fileRef = 03A9835D2A9A05D7008FF0DB /* CreateButtonView.swift */; };
		03A9836B2A9A05D7008FF0DB /* StreamOverlayView.swift in Sources */ = {isa = PBXBuildFile; fileRef = 03A9835F2A9A05D7008FF0DB /* StreamOverlayView.swift */; };
		03A9836C2A9A05D7008FF0DB /* WidgetSettingsView.swift in Sources */ = {isa = PBXBuildFile; fileRef = 03A983602A9A05D7008FF0DB /* WidgetSettingsView.swift */; };
		03A9836E2A9A05F9008FF0DB /* Model.swift in Sources */ = {isa = PBXBuildFile; fileRef = 03A9836D2A9A05F9008FF0DB /* Model.swift */; };
		03A983712A9A0659008FF0DB /* TwitchPubSub.swift in Sources */ = {isa = PBXBuildFile; fileRef = 03A9836F2A9A0659008FF0DB /* TwitchPubSub.swift */; };
		03A983722A9A0659008FF0DB /* TwitchChatMoblin.swift in Sources */ = {isa = PBXBuildFile; fileRef = 03A983702A9A0659008FF0DB /* TwitchChatMoblin.swift */; };
		03B373F62A9EF98E0028DDD5 /* ControlBarView.swift in Sources */ = {isa = PBXBuildFile; fileRef = 03B373F52A9EF98E0028DDD5 /* ControlBarView.swift */; };
		03B373F92A9EFB340028DDD5 /* BatteryView.swift in Sources */ = {isa = PBXBuildFile; fileRef = 03B373F82A9EFB340028DDD5 /* BatteryView.swift */; };
		03B373FD2A9F35EF0028DDD5 /* Utils.swift in Sources */ = {isa = PBXBuildFile; fileRef = 03B373FC2A9F35EF0028DDD5 /* Utils.swift */; };
		03B373FF2A9FCA790028DDD5 /* ThermalStateView.swift in Sources */ = {isa = PBXBuildFile; fileRef = 03B373FE2A9FCA790028DDD5 /* ThermalStateView.swift */; };
		03B374022AA0354C0028DDD5 /* GrayScaleEffect.swift in Sources */ = {isa = PBXBuildFile; fileRef = 03B374012AA0354C0028DDD5 /* GrayScaleEffect.swift */; };
		03B374042AA036D10028DDD5 /* ButtonsView.swift in Sources */ = {isa = PBXBuildFile; fileRef = 03B374032AA036D10028DDD5 /* ButtonsView.swift */; };
		03B374072AA0EA650028DDD5 /* MovieEffect.swift in Sources */ = {isa = PBXBuildFile; fileRef = 03B374062AA0EA650028DDD5 /* MovieEffect.swift */; };
		03B374092AA0EA700028DDD5 /* ImageEffect.swift in Sources */ = {isa = PBXBuildFile; fileRef = 03B374082AA0EA700028DDD5 /* ImageEffect.swift */; };
		03B374132AA277570028DDD5 /* Srtla.swift in Sources */ = {isa = PBXBuildFile; fileRef = 03B374122AA277570028DDD5 /* Srtla.swift */; };
		03BC115D2AE4BD7B00C38FC4 /* Bttv.swift in Sources */ = {isa = PBXBuildFile; fileRef = 03BC115C2AE4BD7B00C38FC4 /* Bttv.swift */; };
		03BC11602AE4BD9200C38FC4 /* Ffz.swift in Sources */ = {isa = PBXBuildFile; fileRef = 03BC115F2AE4BD9200C38FC4 /* Ffz.swift */; };
		03BC11622AE4BDA200C38FC4 /* Seventv.swift in Sources */ = {isa = PBXBuildFile; fileRef = 03BC11612AE4BDA200C38FC4 /* Seventv.swift */; };
		03BC11642AE4BEC400C38FC4 /* Emotes.swift in Sources */ = {isa = PBXBuildFile; fileRef = 03BC11632AE4BEC400C38FC4 /* Emotes.swift */; };
		03BC11672AE5654700C38FC4 /* SDWebImageSwiftUI in Frameworks */ = {isa = PBXBuildFile; productRef = 03BC11662AE5654700C38FC4 /* SDWebImageSwiftUI */; };
		03BC116B2AE56C2200C38FC4 /* SDWebImageWebPCoder in Frameworks */ = {isa = PBXBuildFile; productRef = 03BC116A2AE56C2200C38FC4 /* SDWebImageWebPCoder */; };
		03C088302B0A939F000990DA /* SceneCameraPipSmallCameraSettingsView.swift in Sources */ = {isa = PBXBuildFile; fileRef = 03C0882F2B0A939F000990DA /* SceneCameraPipSmallCameraSettingsView.swift */; };
		03C088372B0AFFA8000990DA /* InlinePickerView.swift in Sources */ = {isa = PBXBuildFile; fileRef = 03C088362B0AFFA8000990DA /* InlinePickerView.swift */; };
		03CC5F892AD060DB0019CBA5 /* WidgetBrowserUrlSettingsView.swift in Sources */ = {isa = PBXBuildFile; fileRef = 03CC5F882AD060DB0019CBA5 /* WidgetBrowserUrlSettingsView.swift */; };
		03D445E22AE5966B00A0F6E9 /* CacheAsyncImage.swift in Sources */ = {isa = PBXBuildFile; fileRef = 03D445E12AE5966B00A0F6E9 /* CacheAsyncImage.swift */; };
		03E95AC62ADAF58900DAE2DF /* ZoomSwitchToSettingsView.swift in Sources */ = {isa = PBXBuildFile; fileRef = 03E95AC52ADAF58900DAE2DF /* ZoomSwitchToSettingsView.swift */; };
		03E95ADF2ADB7A2E00DAE2DF /* MaximumScreenFpsSettingsView.swift in Sources */ = {isa = PBXBuildFile; fileRef = 03E95ADE2ADB7A2E00DAE2DF /* MaximumScreenFpsSettingsView.swift */; };
		03E95AE42ADB7B3D00DAE2DF /* TapScreenToFocusSettingsView.swift in Sources */ = {isa = PBXBuildFile; fileRef = 03E95AE32ADB7B3D00DAE2DF /* TapScreenToFocusSettingsView.swift */; };
		03EBEA632ACB4A17000DF427 /* BrowserEffect.swift in Sources */ = {isa = PBXBuildFile; fileRef = 03EBEA622ACB4A17000DF427 /* BrowserEffect.swift */; };
		03F3BF192ADAAA94009A8D3E /* TextEffect.swift in Sources */ = {isa = PBXBuildFile; fileRef = 03F3BF182ADAAA94009A8D3E /* TextEffect.swift */; };
		03F5A8DF2AD5DACB00F354D2 /* Srt.swift in Sources */ = {isa = PBXBuildFile; fileRef = 03F5A8DE2AD5DACB00F354D2 /* Srt.swift */; };
		03F5A8E52AD6FF8E00F354D2 /* StreamOverlayDebugView.swift in Sources */ = {isa = PBXBuildFile; fileRef = 03F5A8E42AD6FF8E00F354D2 /* StreamOverlayDebugView.swift */; };
		03FB4B2F2AD8CF83005AA183 /* BitratePresetsSettingsView.swift in Sources */ = {isa = PBXBuildFile; fileRef = 03FB4B2E2AD8CF83005AA183 /* BitratePresetsSettingsView.swift */; };
		03FB4B312AD8D046005AA183 /* BitratePresetsPresetSettingsView.swift in Sources */ = {isa = PBXBuildFile; fileRef = 03FB4B302AD8D046005AA183 /* BitratePresetsPresetSettingsView.swift */; };
/* End PBXBuildFile section */

/* Begin PBXFileReference section */
		030399122AE2D0FC00D27530 /* LocalOverlaysChatSettingsView.swift */ = {isa = PBXFileReference; lastKnownFileType = sourcecode.swift; path = LocalOverlaysChatSettingsView.swift; sourceTree = "<group>"; };
		030947C22A9C0496003FC387 /* StreamOverlayChatView.swift */ = {isa = PBXFileReference; lastKnownFileType = sourcecode.swift; path = StreamOverlayChatView.swift; sourceTree = "<group>"; };
		0315A33A2AA2FA7100295443 /* LocalListener.swift */ = {isa = PBXFileReference; lastKnownFileType = sourcecode.swift; path = LocalListener.swift; sourceTree = "<group>"; };
		0315A33C2AA2FA7D00295443 /* RemoteConnection.swift */ = {isa = PBXFileReference; lastKnownFileType = sourcecode.swift; path = RemoteConnection.swift; sourceTree = "<group>"; };
		0315A3452AA31E9000295443 /* StreamTwitchSettingsView.swift */ = {isa = PBXFileReference; lastKnownFileType = sourcecode.swift; path = StreamTwitchSettingsView.swift; sourceTree = "<group>"; };
		0315A3662AA33C6A00295443 /* WidgetImageSettingsView.swift */ = {isa = PBXFileReference; lastKnownFileType = sourcecode.swift; path = WidgetImageSettingsView.swift; sourceTree = "<group>"; };
		0315A36F2AA3771F00295443 /* SceneWidgetSettingsView.swift */ = {isa = PBXFileReference; lastKnownFileType = sourcecode.swift; path = SceneWidgetSettingsView.swift; sourceTree = "<group>"; };
		0315A3792AA39DA800295443 /* TextItemView.swift */ = {isa = PBXFileReference; lastKnownFileType = sourcecode.swift; path = TextItemView.swift; sourceTree = "<group>"; };
		0315A37B2AA439B500295443 /* NameEditView.swift */ = {isa = PBXFileReference; lastKnownFileType = sourcecode.swift; path = NameEditView.swift; sourceTree = "<group>"; };
		0315A37D2AA43DCC00295443 /* TextEditView.swift */ = {isa = PBXFileReference; lastKnownFileType = sourcecode.swift; path = TextEditView.swift; sourceTree = "<group>"; };
		031839162AF6A03100320FB2 /* DebugAudioSettingsView.swift */ = {isa = PBXFileReference; lastKnownFileType = sourcecode.swift; path = DebugAudioSettingsView.swift; sourceTree = "<group>"; };
		0318391A2AF79DDF00320FB2 /* DebugAdaptiveBitrateSettingsView.swift */ = {isa = PBXFileReference; lastKnownFileType = sourcecode.swift; path = DebugAdaptiveBitrateSettingsView.swift; sourceTree = "<group>"; };
		031A2DFF2ADBE34F005CE350 /* DraggableItemPrefixView.swift */ = {isa = PBXFileReference; lastKnownFileType = sourcecode.swift; path = DraggableItemPrefixView.swift; sourceTree = "<group>"; };
		031A2E102ADDDD7E005CE350 /* VideoStabilizationSettingsView.swift */ = {isa = PBXFileReference; lastKnownFileType = sourcecode.swift; path = VideoStabilizationSettingsView.swift; sourceTree = "<group>"; };
		031CCE2C2ACA76CF00CB5D46 /* NoiseReductionEffect.swift */ = {isa = PBXFileReference; lastKnownFileType = sourcecode.swift; path = NoiseReductionEffect.swift; sourceTree = "<group>"; };
		032469A82AE1B3040097B18B /* StreamSrtSettingsView.swift */ = {isa = PBXFileReference; lastKnownFileType = sourcecode.swift; path = StreamSrtSettingsView.swift; sourceTree = "<group>"; };
		032815DB2AC915AE001F8A85 /* RandomEffect.swift */ = {isa = PBXFileReference; lastKnownFileType = sourcecode.swift; path = RandomEffect.swift; sourceTree = "<group>"; };
		032815DE2AC9885C001F8A85 /* TripleEffect.swift */ = {isa = PBXFileReference; lastKnownFileType = sourcecode.swift; path = TripleEffect.swift; sourceTree = "<group>"; };
		032A49B72AC54DD000ED3916 /* ExportSettingsView.swift */ = {isa = PBXFileReference; lastKnownFileType = sourcecode.swift; path = ExportSettingsView.swift; sourceTree = "<group>"; };
		032A49B92AC54E6500ED3916 /* ImportSettingsView.swift */ = {isa = PBXFileReference; lastKnownFileType = sourcecode.swift; path = ImportSettingsView.swift; sourceTree = "<group>"; };
		032A49BB2AC5DF3F00ED3916 /* ImportExportSettingsView.swift */ = {isa = PBXFileReference; lastKnownFileType = sourcecode.swift; path = ImportExportSettingsView.swift; sourceTree = "<group>"; };
		032BC5B22AD8E18000DEC883 /* Info.plist */ = {isa = PBXFileReference; lastKnownFileType = text.plist; path = Info.plist; sourceTree = "<group>"; };
		032FDBFB2B0B1183007BE85E /* ValueEditView.swift */ = {isa = PBXFileReference; lastKnownFileType = sourcecode.swift; path = ValueEditView.swift; sourceTree = "<group>"; };
		032FDBFE2B0B11B0007BE85E /* PositionEditView.swift */ = {isa = PBXFileReference; lastKnownFileType = sourcecode.swift; path = PositionEditView.swift; sourceTree = "<group>"; };
		032FDC012B0B11C5007BE85E /* SizeEditView.swift */ = {isa = PBXFileReference; lastKnownFileType = sourcecode.swift; path = SizeEditView.swift; sourceTree = "<group>"; };
		0330F2AF2AFAD26C001262C3 /* YouTubeLiveChat.swift */ = {isa = PBXFileReference; lastKnownFileType = sourcecode.swift; path = YouTubeLiveChat.swift; sourceTree = "<group>"; };
		0330F2B42AFADD18001262C3 /* StreamYouTubeSettingsView.swift */ = {isa = PBXFileReference; lastKnownFileType = sourcecode.swift; path = StreamYouTubeSettingsView.swift; sourceTree = "<group>"; };
		03403DF52AD05CA60079D8E4 /* WidgetBrowserSettingsView.swift */ = {isa = PBXFileReference; lastKnownFileType = sourcecode.swift; path = WidgetBrowserSettingsView.swift; sourceTree = "<group>"; };
		0344AFE62B00023E00C177DB /* AboutDesignedBySettingsView.swift */ = {isa = PBXFileReference; lastKnownFileType = sourcecode.swift; path = AboutDesignedBySettingsView.swift; sourceTree = "<group>"; };
		035D37272AB0EBB500045B92 /* IconAndTextView.swift */ = {isa = PBXFileReference; lastKnownFileType = sourcecode.swift; path = IconAndTextView.swift; sourceTree = "<group>"; };
		035D37362AB230E700045B92 /* StreamVideoBitrateSettingsView.swift */ = {isa = PBXFileReference; lastKnownFileType = sourcecode.swift; path = StreamVideoBitrateSettingsView.swift; sourceTree = "<group>"; };
		035E775B2ACC969D00738DCE /* ZoomPresetSettingsView.swift */ = {isa = PBXFileReference; lastKnownFileType = sourcecode.swift; path = ZoomPresetSettingsView.swift; sourceTree = "<group>"; };
		035E9E332A9A02D6009D4F5A /* Moblin.app */ = {isa = PBXFileReference; explicitFileType = wrapper.application; includeInIndex = 0; path = Moblin.app; sourceTree = BUILT_PRODUCTS_DIR; };
		035E9E362A9A02D6009D4F5A /* MoblinApp.swift */ = {isa = PBXFileReference; lastKnownFileType = sourcecode.swift; path = MoblinApp.swift; sourceTree = "<group>"; };
		035E9E3A2A9A02D7009D4F5A /* Assets.xcassets */ = {isa = PBXFileReference; lastKnownFileType = folder.assetcatalog; path = Assets.xcassets; sourceTree = "<group>"; };
		035E9E3D2A9A02D7009D4F5A /* Preview Assets.xcassets */ = {isa = PBXFileReference; lastKnownFileType = folder.assetcatalog; path = "Preview Assets.xcassets"; sourceTree = "<group>"; };
		036333272AAE2E5100FF1231 /* ImageStorage.swift */ = {isa = PBXFileReference; lastKnownFileType = sourcecode.swift; path = ImageStorage.swift; sourceTree = "<group>"; };
		036BE2CB2ABBF0BA0048F9C5 /* StreamUrlSettingsView.swift */ = {isa = PBXFileReference; lastKnownFileType = sourcecode.swift; path = StreamUrlSettingsView.swift; sourceTree = "<group>"; };
		036BE2CE2ABD4CA60048F9C5 /* KickPusher.swift */ = {isa = PBXFileReference; lastKnownFileType = sourcecode.swift; path = KickPusher.swift; sourceTree = "<group>"; };
		036BE2D12ABD518E0048F9C5 /* StreamKickSettingsView.swift */ = {isa = PBXFileReference; lastKnownFileType = sourcecode.swift; path = StreamKickSettingsView.swift; sourceTree = "<group>"; };
		0379BB752AA6345400B718B6 /* ButtonSettingsView.swift */ = {isa = PBXFileReference; lastKnownFileType = sourcecode.swift; path = ButtonSettingsView.swift; sourceTree = "<group>"; };
		0379BB782AA64C9500B718B6 /* WidgetVideoEffectSettingsView.swift */ = {isa = PBXFileReference; lastKnownFileType = sourcecode.swift; path = WidgetVideoEffectSettingsView.swift; sourceTree = "<group>"; };
		0379BB7D2AA7C55000B718B6 /* ButtonImagePickerSettingsView.swift */ = {isa = PBXFileReference; lastKnownFileType = sourcecode.swift; path = ButtonImagePickerSettingsView.swift; sourceTree = "<group>"; };
		0379BB872AA836B500B718B6 /* StreamVideoSettingsView.swift */ = {isa = PBXFileReference; lastKnownFileType = sourcecode.swift; path = StreamVideoSettingsView.swift; sourceTree = "<group>"; };
		0379BB8D2AA90D1900B718B6 /* DebugLogSettingsView.swift */ = {isa = PBXFileReference; lastKnownFileType = sourcecode.swift; path = DebugLogSettingsView.swift; sourceTree = "<group>"; };
		0379BB8F2AABA7DC00B718B6 /* Log.swift */ = {isa = PBXFileReference; lastKnownFileType = sourcecode.swift; path = Log.swift; sourceTree = "<group>"; };
		0379BB932AACF16600B718B6 /* SepiaEffect.swift */ = {isa = PBXFileReference; lastKnownFileType = sourcecode.swift; path = SepiaEffect.swift; sourceTree = "<group>"; };
		0379BB952AACF2D700B718B6 /* BloomEffect.swift */ = {isa = PBXFileReference; lastKnownFileType = sourcecode.swift; path = BloomEffect.swift; sourceTree = "<group>"; };
		0379BB9B2AAD819800B718B6 /* StreamOverlayLeftView.swift */ = {isa = PBXFileReference; lastKnownFileType = sourcecode.swift; path = StreamOverlayLeftView.swift; sourceTree = "<group>"; };
		0379BB9D2AAD81AA00B718B6 /* StreamOverlayRightView.swift */ = {isa = PBXFileReference; lastKnownFileType = sourcecode.swift; path = StreamOverlayRightView.swift; sourceTree = "<group>"; };
		0379BB9F2AAD823900B718B6 /* StreamOverlayTextView.swift */ = {isa = PBXFileReference; lastKnownFileType = sourcecode.swift; path = StreamOverlayTextView.swift; sourceTree = "<group>"; };
		0379BBA12AAD824600B718B6 /* StreamOverlayIconAndTextView.swift */ = {isa = PBXFileReference; lastKnownFileType = sourcecode.swift; path = StreamOverlayIconAndTextView.swift; sourceTree = "<group>"; };
		0379BBA42AAD945D00B718B6 /* LocalOverlaysSettingsView.swift */ = {isa = PBXFileReference; lastKnownFileType = sourcecode.swift; path = LocalOverlaysSettingsView.swift; sourceTree = "<group>"; };
		0379BBA92AAD953200B718B6 /* HelpAndSupportSettingsView.swift */ = {isa = PBXFileReference; lastKnownFileType = sourcecode.swift; path = HelpAndSupportSettingsView.swift; sourceTree = "<group>"; };
		0379BBAC2AAD964000B718B6 /* AboutSettingsView.swift */ = {isa = PBXFileReference; lastKnownFileType = sourcecode.swift; path = AboutSettingsView.swift; sourceTree = "<group>"; };
		0379BBAE2AAD96B200B718B6 /* DebugSettingsView.swift */ = {isa = PBXFileReference; lastKnownFileType = sourcecode.swift; path = DebugSettingsView.swift; sourceTree = "<group>"; };
		0379BBB12AAD97FB00B718B6 /* ResetSettingsView.swift */ = {isa = PBXFileReference; lastKnownFileType = sourcecode.swift; path = ResetSettingsView.swift; sourceTree = "<group>"; };
		0379BBB52AAD9B5B00B718B6 /* ButtonsSettingsView.swift */ = {isa = PBXFileReference; lastKnownFileType = sourcecode.swift; path = ButtonsSettingsView.swift; sourceTree = "<group>"; };
		0379BBB72AAD9B7200B718B6 /* WidgetsSettingsView.swift */ = {isa = PBXFileReference; lastKnownFileType = sourcecode.swift; path = WidgetsSettingsView.swift; sourceTree = "<group>"; };
		0379BBBF2AADC4EC00B718B6 /* AboutLicensesSettingsView.swift */ = {isa = PBXFileReference; lastKnownFileType = sourcecode.swift; path = AboutLicensesSettingsView.swift; sourceTree = "<group>"; };
		0382933A2A9A73ED008963AA /* Settings.swift */ = {isa = PBXFileReference; lastKnownFileType = sourcecode.swift; path = Settings.swift; sourceTree = "<group>"; };
		03831D512AD90AB5008D26CC /* MoblinSettingsUrl.swift */ = {isa = PBXFileReference; lastKnownFileType = sourcecode.swift; path = MoblinSettingsUrl.swift; sourceTree = "<group>"; };
		03831D582AD9A198008D26CC /* CosmeticsSettingsView.swift */ = {isa = PBXFileReference; lastKnownFileType = sourcecode.swift; path = CosmeticsSettingsView.swift; sourceTree = "<group>"; };
		038B67612AE84BFC000DC43B /* StreamVideoCaptureSessionPresetSettingsView.swift */ = {isa = PBXFileReference; lastKnownFileType = sourcecode.swift; path = StreamVideoCaptureSessionPresetSettingsView.swift; sourceTree = "<group>"; };
		03A08B7F2AC368860018BA95 /* Media.swift */ = {isa = PBXFileReference; lastKnownFileType = sourcecode.swift; path = Media.swift; sourceTree = "<group>"; };
		03A14BE22ACC903E00D180FF /* ZoomSettingsView.swift */ = {isa = PBXFileReference; lastKnownFileType = sourcecode.swift; path = ZoomSettingsView.swift; sourceTree = "<group>"; };
		03A3F4C62AF4C0AD00F465D1 /* AdaptiveBitrate.swift */ = {isa = PBXFileReference; lastKnownFileType = sourcecode.swift; path = AdaptiveBitrate.swift; sourceTree = "<group>"; };
		03A983552A9A05D7008FF0DB /* StreamsSettingsView.swift */ = {isa = PBXFileReference; fileEncoding = 4; lastKnownFileType = sourcecode.swift; path = StreamsSettingsView.swift; sourceTree = "<group>"; };
		03A983562A9A05D7008FF0DB /* MainView.swift */ = {isa = PBXFileReference; fileEncoding = 4; lastKnownFileType = sourcecode.swift; path = MainView.swift; sourceTree = "<group>"; };
		03A983572A9A05D7008FF0DB /* SettingsView.swift */ = {isa = PBXFileReference; fileEncoding = 4; lastKnownFileType = sourcecode.swift; path = SettingsView.swift; sourceTree = "<group>"; };
		03A983582A9A05D7008FF0DB /* StreamView.swift */ = {isa = PBXFileReference; fileEncoding = 4; lastKnownFileType = sourcecode.swift; path = StreamView.swift; sourceTree = "<group>"; };
		03A983592A9A05D7008FF0DB /* StreamSettingsView.swift */ = {isa = PBXFileReference; fileEncoding = 4; lastKnownFileType = sourcecode.swift; path = StreamSettingsView.swift; sourceTree = "<group>"; };
		03A9835A2A9A05D7008FF0DB /* AddButtonView.swift */ = {isa = PBXFileReference; fileEncoding = 4; lastKnownFileType = sourcecode.swift; path = AddButtonView.swift; sourceTree = "<group>"; };
		03A9835B2A9A05D7008FF0DB /* ScenesSettingsView.swift */ = {isa = PBXFileReference; fileEncoding = 4; lastKnownFileType = sourcecode.swift; path = ScenesSettingsView.swift; sourceTree = "<group>"; };
		03A9835C2A9A05D7008FF0DB /* SceneSettingsView.swift */ = {isa = PBXFileReference; fileEncoding = 4; lastKnownFileType = sourcecode.swift; path = SceneSettingsView.swift; sourceTree = "<group>"; };
		03A9835D2A9A05D7008FF0DB /* CreateButtonView.swift */ = {isa = PBXFileReference; fileEncoding = 4; lastKnownFileType = sourcecode.swift; path = CreateButtonView.swift; sourceTree = "<group>"; };
		03A9835F2A9A05D7008FF0DB /* StreamOverlayView.swift */ = {isa = PBXFileReference; fileEncoding = 4; lastKnownFileType = sourcecode.swift; path = StreamOverlayView.swift; sourceTree = "<group>"; };
		03A983602A9A05D7008FF0DB /* WidgetSettingsView.swift */ = {isa = PBXFileReference; fileEncoding = 4; lastKnownFileType = sourcecode.swift; path = WidgetSettingsView.swift; sourceTree = "<group>"; };
		03A9836D2A9A05F9008FF0DB /* Model.swift */ = {isa = PBXFileReference; fileEncoding = 4; lastKnownFileType = sourcecode.swift; path = Model.swift; sourceTree = "<group>"; };
		03A9836F2A9A0659008FF0DB /* TwitchPubSub.swift */ = {isa = PBXFileReference; fileEncoding = 4; lastKnownFileType = sourcecode.swift; path = TwitchPubSub.swift; sourceTree = "<group>"; };
		03A983702A9A0659008FF0DB /* TwitchChatMoblin.swift */ = {isa = PBXFileReference; fileEncoding = 4; lastKnownFileType = sourcecode.swift; path = TwitchChatMoblin.swift; sourceTree = "<group>"; };
		03B373F52A9EF98E0028DDD5 /* ControlBarView.swift */ = {isa = PBXFileReference; lastKnownFileType = sourcecode.swift; path = ControlBarView.swift; sourceTree = "<group>"; };
		03B373F82A9EFB340028DDD5 /* BatteryView.swift */ = {isa = PBXFileReference; lastKnownFileType = sourcecode.swift; path = BatteryView.swift; sourceTree = "<group>"; };
		03B373FC2A9F35EF0028DDD5 /* Utils.swift */ = {isa = PBXFileReference; lastKnownFileType = sourcecode.swift; path = Utils.swift; sourceTree = "<group>"; };
		03B373FE2A9FCA790028DDD5 /* ThermalStateView.swift */ = {isa = PBXFileReference; lastKnownFileType = sourcecode.swift; path = ThermalStateView.swift; sourceTree = "<group>"; };
		03B374012AA0354C0028DDD5 /* GrayScaleEffect.swift */ = {isa = PBXFileReference; lastKnownFileType = sourcecode.swift; path = GrayScaleEffect.swift; sourceTree = "<group>"; };
		03B374032AA036D10028DDD5 /* ButtonsView.swift */ = {isa = PBXFileReference; lastKnownFileType = sourcecode.swift; path = ButtonsView.swift; sourceTree = "<group>"; };
		03B374062AA0EA650028DDD5 /* MovieEffect.swift */ = {isa = PBXFileReference; lastKnownFileType = sourcecode.swift; path = MovieEffect.swift; sourceTree = "<group>"; };
		03B374082AA0EA700028DDD5 /* ImageEffect.swift */ = {isa = PBXFileReference; lastKnownFileType = sourcecode.swift; path = ImageEffect.swift; sourceTree = "<group>"; };
		03B374122AA277570028DDD5 /* Srtla.swift */ = {isa = PBXFileReference; lastKnownFileType = sourcecode.swift; path = Srtla.swift; sourceTree = "<group>"; };
		03BC115C2AE4BD7B00C38FC4 /* Bttv.swift */ = {isa = PBXFileReference; lastKnownFileType = sourcecode.swift; path = Bttv.swift; sourceTree = "<group>"; };
		03BC115F2AE4BD9200C38FC4 /* Ffz.swift */ = {isa = PBXFileReference; lastKnownFileType = sourcecode.swift; path = Ffz.swift; sourceTree = "<group>"; };
		03BC11612AE4BDA200C38FC4 /* Seventv.swift */ = {isa = PBXFileReference; lastKnownFileType = sourcecode.swift; path = Seventv.swift; sourceTree = "<group>"; };
		03BC11632AE4BEC400C38FC4 /* Emotes.swift */ = {isa = PBXFileReference; lastKnownFileType = sourcecode.swift; path = Emotes.swift; sourceTree = "<group>"; };
		03C0882F2B0A939F000990DA /* SceneCameraPipSmallCameraSettingsView.swift */ = {isa = PBXFileReference; lastKnownFileType = sourcecode.swift; path = SceneCameraPipSmallCameraSettingsView.swift; sourceTree = "<group>"; };
		03C088362B0AFFA8000990DA /* InlinePickerView.swift */ = {isa = PBXFileReference; lastKnownFileType = sourcecode.swift; path = InlinePickerView.swift; sourceTree = "<group>"; };
		03CC5F882AD060DB0019CBA5 /* WidgetBrowserUrlSettingsView.swift */ = {isa = PBXFileReference; lastKnownFileType = sourcecode.swift; path = WidgetBrowserUrlSettingsView.swift; sourceTree = "<group>"; };
		03D445E12AE5966B00A0F6E9 /* CacheAsyncImage.swift */ = {isa = PBXFileReference; lastKnownFileType = sourcecode.swift; path = CacheAsyncImage.swift; sourceTree = "<group>"; };
		03E95AC52ADAF58900DAE2DF /* ZoomSwitchToSettingsView.swift */ = {isa = PBXFileReference; lastKnownFileType = sourcecode.swift; path = ZoomSwitchToSettingsView.swift; sourceTree = "<group>"; };
		03E95ADE2ADB7A2E00DAE2DF /* MaximumScreenFpsSettingsView.swift */ = {isa = PBXFileReference; lastKnownFileType = sourcecode.swift; path = MaximumScreenFpsSettingsView.swift; sourceTree = "<group>"; };
		03E95AE32ADB7B3D00DAE2DF /* TapScreenToFocusSettingsView.swift */ = {isa = PBXFileReference; lastKnownFileType = sourcecode.swift; path = TapScreenToFocusSettingsView.swift; sourceTree = "<group>"; };
		03EBEA622ACB4A17000DF427 /* BrowserEffect.swift */ = {isa = PBXFileReference; lastKnownFileType = sourcecode.swift; path = BrowserEffect.swift; sourceTree = "<group>"; };
		03F3BF182ADAAA94009A8D3E /* TextEffect.swift */ = {isa = PBXFileReference; lastKnownFileType = sourcecode.swift; path = TextEffect.swift; sourceTree = "<group>"; };
		03F5A8DE2AD5DACB00F354D2 /* Srt.swift */ = {isa = PBXFileReference; lastKnownFileType = sourcecode.swift; path = Srt.swift; sourceTree = "<group>"; };
		03F5A8E42AD6FF8E00F354D2 /* StreamOverlayDebugView.swift */ = {isa = PBXFileReference; lastKnownFileType = sourcecode.swift; path = StreamOverlayDebugView.swift; sourceTree = "<group>"; };
		03FB4B2E2AD8CF83005AA183 /* BitratePresetsSettingsView.swift */ = {isa = PBXFileReference; lastKnownFileType = sourcecode.swift; path = BitratePresetsSettingsView.swift; sourceTree = "<group>"; };
		03FB4B302AD8D046005AA183 /* BitratePresetsPresetSettingsView.swift */ = {isa = PBXFileReference; lastKnownFileType = sourcecode.swift; path = BitratePresetsPresetSettingsView.swift; sourceTree = "<group>"; };
/* End PBXFileReference section */

/* Begin PBXFrameworksBuildPhase section */
		035E9E302A9A02D6009D4F5A /* Frameworks */ = {
			isa = PBXFrameworksBuildPhase;
			buildActionMask = 2147483647;
			files = (
				03BC11672AE5654700C38FC4 /* SDWebImageSwiftUI in Frameworks */,
				03A983452A9A03EA008FF0DB /* HaishinKit in Frameworks */,
				03A983422A9A03D3008FF0DB /* TwitchChat in Frameworks */,
				0320D8762AED36860030418F /* WrappingHStack in Frameworks */,
				032815D52AC855A5001F8A85 /* LicenseList in Frameworks */,
				03A974282AC137A000610E21 /* Collections in Frameworks */,
				03A08B7C2AC295620018BA95 /* AlertToast in Frameworks */,
				03BC116B2AE56C2200C38FC4 /* SDWebImageWebPCoder in Frameworks */,
				035D372C2AB103E600045B92 /* SRTHaishinKit in Frameworks */,
			);
			runOnlyForDeploymentPostprocessing = 0;
		};
/* End PBXFrameworksBuildPhase section */

/* Begin PBXGroup section */
		030399112AE2D0E900D27530 /* Chat */ = {
			isa = PBXGroup;
			children = (
				030399122AE2D0FC00D27530 /* LocalOverlaysChatSettingsView.swift */,
			);
			path = Chat;
			sourceTree = "<group>";
		};
		0315A3392AA2FA0A00295443 /* Srtla */ = {
			isa = PBXGroup;
			children = (
				03F5A8DE2AD5DACB00F354D2 /* Srt.swift */,
				03B374122AA277570028DDD5 /* Srtla.swift */,
				0315A33A2AA2FA7100295443 /* LocalListener.swift */,
				0315A33C2AA2FA7D00295443 /* RemoteConnection.swift */,
				03A3F4C62AF4C0AD00F465D1 /* AdaptiveBitrate.swift */,
			);
			path = Srtla;
			sourceTree = "<group>";
		};
		0315A3402AA31ADC00295443 /* Stream */ = {
			isa = PBXGroup;
			children = (
				0330F2B22AFADD05001262C3 /* YouTube */,
				032469A72AE1B2D80097B18B /* Srt */,
				036BE2D02ABD51770048F9C5 /* Kick */,
				036BE2CA2ABBF0A30048F9C5 /* Url */,
				0379BB842AA8362E00B718B6 /* Video */,
				0315A3472AA31EC800295443 /* Twitch */,
				03A983592A9A05D7008FF0DB /* StreamSettingsView.swift */,
			);
			path = Stream;
			sourceTree = "<group>";
		};
		0315A3472AA31EC800295443 /* Twitch */ = {
			isa = PBXGroup;
			children = (
				0315A3452AA31E9000295443 /* StreamTwitchSettingsView.swift */,
			);
			path = Twitch;
			sourceTree = "<group>";
		};
		0315A34C2AA3217500295443 /* Scene */ = {
			isa = PBXGroup;
			children = (
				03A9835C2A9A05D7008FF0DB /* SceneSettingsView.swift */,
				0315A36F2AA3771F00295443 /* SceneWidgetSettingsView.swift */,
				03C0882F2B0A939F000990DA /* SceneCameraPipSmallCameraSettingsView.swift */,
			);
			path = Scene;
			sourceTree = "<group>";
		};
		0315A34F2AA322ED00295443 /* Utils */ = {
			isa = PBXGroup;
			children = (
				03A9835A2A9A05D7008FF0DB /* AddButtonView.swift */,
				03A9835D2A9A05D7008FF0DB /* CreateButtonView.swift */,
				0315A3792AA39DA800295443 /* TextItemView.swift */,
				0315A37B2AA439B500295443 /* NameEditView.swift */,
				0315A37D2AA43DCC00295443 /* TextEditView.swift */,
				035D37272AB0EBB500045B92 /* IconAndTextView.swift */,
				031A2DFF2ADBE34F005CE350 /* DraggableItemPrefixView.swift */,
				03C088362B0AFFA8000990DA /* InlinePickerView.swift */,
				032FDBFB2B0B1183007BE85E /* ValueEditView.swift */,
				032FDBFE2B0B11B0007BE85E /* PositionEditView.swift */,
				032FDC012B0B11C5007BE85E /* SizeEditView.swift */,
			);
			path = Utils;
			sourceTree = "<group>";
		};
		0315A3512AA3233700295443 /* Widget */ = {
			isa = PBXGroup;
			children = (
				03403DF32AD05C700079D8E4 /* Browser */,
				0379BB772AA64C7F00B718B6 /* VideoEffect */,
				0315A3652AA33C5400295443 /* Image */,
				03A983602A9A05D7008FF0DB /* WidgetSettingsView.swift */,
			);
			path = Widget;
			sourceTree = "<group>";
		};
		0315A3652AA33C5400295443 /* Image */ = {
			isa = PBXGroup;
			children = (
				0315A3662AA33C6A00295443 /* WidgetImageSettingsView.swift */,
			);
			path = Image;
			sourceTree = "<group>";
		};
		031A2E0E2ADDDD62005CE350 /* VideoStabilization */ = {
			isa = PBXGroup;
			children = (
				031A2E102ADDDD7E005CE350 /* VideoStabilizationSettingsView.swift */,
			);
			path = VideoStabilization;
			sourceTree = "<group>";
		};
		032469A72AE1B2D80097B18B /* Srt */ = {
			isa = PBXGroup;
			children = (
				032469A82AE1B3040097B18B /* StreamSrtSettingsView.swift */,
			);
			path = Srt;
			sourceTree = "<group>";
		};
		032A49B62AC54DAD00ED3916 /* ImportExport */ = {
			isa = PBXGroup;
			children = (
				032A49B72AC54DD000ED3916 /* ExportSettingsView.swift */,
				032A49B92AC54E6500ED3916 /* ImportSettingsView.swift */,
				032A49BB2AC5DF3F00ED3916 /* ImportExportSettingsView.swift */,
			);
			path = ImportExport;
			sourceTree = "<group>";
		};
		0330F2AE2AFAD24F001262C3 /* YouTube */ = {
			isa = PBXGroup;
			children = (
				0330F2AF2AFAD26C001262C3 /* YouTubeLiveChat.swift */,
			);
			path = YouTube;
			sourceTree = "<group>";
		};
		0330F2B22AFADD05001262C3 /* YouTube */ = {
			isa = PBXGroup;
			children = (
				0330F2B42AFADD18001262C3 /* StreamYouTubeSettingsView.swift */,
			);
			path = YouTube;
			sourceTree = "<group>";
		};
		03403DF32AD05C700079D8E4 /* Browser */ = {
			isa = PBXGroup;
			children = (
				03403DF52AD05CA60079D8E4 /* WidgetBrowserSettingsView.swift */,
				03CC5F882AD060DB0019CBA5 /* WidgetBrowserUrlSettingsView.swift */,
			);
			path = Browser;
			sourceTree = "<group>";
		};
		035D372A2AB103E600045B92 /* Frameworks */ = {
			isa = PBXGroup;
			children = (
			);
			name = Frameworks;
			sourceTree = "<group>";
		};
		035E9E2A2A9A02D6009D4F5A = {
			isa = PBXGroup;
			children = (
				035E9E352A9A02D6009D4F5A /* Moblin */,
				035E9E342A9A02D6009D4F5A /* Products */,
				035D372A2AB103E600045B92 /* Frameworks */,
			);
			sourceTree = "<group>";
		};
		035E9E342A9A02D6009D4F5A /* Products */ = {
			isa = PBXGroup;
			children = (
				035E9E332A9A02D6009D4F5A /* Moblin.app */,
			);
			name = Products;
			sourceTree = "<group>";
		};
		035E9E352A9A02D6009D4F5A /* Moblin */ = {
			isa = PBXGroup;
			children = (
				032BC5B22AD8E18000DEC883 /* Info.plist */,
				03BC115B2AE4BD6200C38FC4 /* Emotes */,
				036BE2CD2ABD4C960048F9C5 /* Kick */,
				0379BB712AA4BFA500B718B6 /* Twitch */,
				0330F2AE2AFAD24F001262C3 /* YouTube */,
				03B374052AA0EA370028DDD5 /* VideoEffects */,
				0315A3392AA2FA0A00295443 /* Srtla */,
				03A983542A9A0582008FF0DB /* View */,
				035E9E3C2A9A02D7009D4F5A /* Preview Content */,
				03D445E12AE5966B00A0F6E9 /* CacheAsyncImage.swift */,
				0379BB8F2AABA7DC00B718B6 /* Log.swift */,
				036333272AAE2E5100FF1231 /* ImageStorage.swift */,
				035E9E362A9A02D6009D4F5A /* MoblinApp.swift */,
				03A9836D2A9A05F9008FF0DB /* Model.swift */,
				0382933A2A9A73ED008963AA /* Settings.swift */,
				03831D512AD90AB5008D26CC /* MoblinSettingsUrl.swift */,
				03A08B7F2AC368860018BA95 /* Media.swift */,
				03B373FC2A9F35EF0028DDD5 /* Utils.swift */,
				035E9E3A2A9A02D7009D4F5A /* Assets.xcassets */,
			);
			path = Moblin;
			sourceTree = "<group>";
		};
		035E9E3C2A9A02D7009D4F5A /* Preview Content */ = {
			isa = PBXGroup;
			children = (
				035E9E3D2A9A02D7009D4F5A /* Preview Assets.xcassets */,
			);
			path = "Preview Content";
			sourceTree = "<group>";
		};
		036BE2CA2ABBF0A30048F9C5 /* Url */ = {
			isa = PBXGroup;
			children = (
				036BE2CB2ABBF0BA0048F9C5 /* StreamUrlSettingsView.swift */,
			);
			path = Url;
			sourceTree = "<group>";
		};
		036BE2CD2ABD4C960048F9C5 /* Kick */ = {
			isa = PBXGroup;
			children = (
				036BE2CE2ABD4CA60048F9C5 /* KickPusher.swift */,
			);
			path = Kick;
			sourceTree = "<group>";
		};
		036BE2D02ABD51770048F9C5 /* Kick */ = {
			isa = PBXGroup;
			children = (
				036BE2D12ABD518E0048F9C5 /* StreamKickSettingsView.swift */,
			);
			path = Kick;
			sourceTree = "<group>";
		};
		0379BB712AA4BFA500B718B6 /* Twitch */ = {
			isa = PBXGroup;
			children = (
				03A9836F2A9A0659008FF0DB /* TwitchPubSub.swift */,
				03A983702A9A0659008FF0DB /* TwitchChatMoblin.swift */,
			);
			path = Twitch;
			sourceTree = "<group>";
		};
		0379BB742AA6343E00B718B6 /* Button */ = {
			isa = PBXGroup;
			children = (
				0379BB752AA6345400B718B6 /* ButtonSettingsView.swift */,
				0379BB7D2AA7C55000B718B6 /* ButtonImagePickerSettingsView.swift */,
			);
			path = Button;
			sourceTree = "<group>";
		};
		0379BB772AA64C7F00B718B6 /* VideoEffect */ = {
			isa = PBXGroup;
			children = (
				0379BB782AA64C9500B718B6 /* WidgetVideoEffectSettingsView.swift */,
			);
			path = VideoEffect;
			sourceTree = "<group>";
		};
		0379BB842AA8362E00B718B6 /* Video */ = {
			isa = PBXGroup;
			children = (
				035D37362AB230E700045B92 /* StreamVideoBitrateSettingsView.swift */,
				038B67612AE84BFC000DC43B /* StreamVideoCaptureSessionPresetSettingsView.swift */,
				0379BB872AA836B500B718B6 /* StreamVideoSettingsView.swift */,
			);
			path = Video;
			sourceTree = "<group>";
		};
		0379BB972AAD802C00B718B6 /* Scenes */ = {
			isa = PBXGroup;
			children = (
				0379BBB42AAD9B4A00B718B6 /* Buttons */,
				0379BBB32AAD9B4000B718B6 /* Widgets */,
				0315A34C2AA3217500295443 /* Scene */,
				03A9835B2A9A05D7008FF0DB /* ScenesSettingsView.swift */,
			);
			path = Scenes;
			sourceTree = "<group>";
		};
		0379BB982AAD804F00B718B6 /* Streams */ = {
			isa = PBXGroup;
			children = (
				0315A3402AA31ADC00295443 /* Stream */,
				03A983552A9A05D7008FF0DB /* StreamsSettingsView.swift */,
			);
			path = Streams;
			sourceTree = "<group>";
		};
		0379BB992AAD80AF00B718B6 /* Debug */ = {
			isa = PBXGroup;
			children = (
				0379BB8D2AA90D1900B718B6 /* DebugLogSettingsView.swift */,
				0379BBAE2AAD96B200B718B6 /* DebugSettingsView.swift */,
				031839162AF6A03100320FB2 /* DebugAudioSettingsView.swift */,
				0318391A2AF79DDF00320FB2 /* DebugAdaptiveBitrateSettingsView.swift */,
			);
			path = Debug;
			sourceTree = "<group>";
		};
		0379BB9A2AAD811100B718B6 /* Overlay */ = {
			isa = PBXGroup;
			children = (
				030947C22A9C0496003FC387 /* StreamOverlayChatView.swift */,
				0379BBA12AAD824600B718B6 /* StreamOverlayIconAndTextView.swift */,
				0379BB9B2AAD819800B718B6 /* StreamOverlayLeftView.swift */,
				0379BB9D2AAD81AA00B718B6 /* StreamOverlayRightView.swift */,
				0379BB9F2AAD823900B718B6 /* StreamOverlayTextView.swift */,
				03F5A8E42AD6FF8E00F354D2 /* StreamOverlayDebugView.swift */,
			);
			path = Overlay;
			sourceTree = "<group>";
		};
		0379BBA32AAD944000B718B6 /* LocalOverlays */ = {
			isa = PBXGroup;
			children = (
				030399112AE2D0E900D27530 /* Chat */,
				0379BBA42AAD945D00B718B6 /* LocalOverlaysSettingsView.swift */,
			);
			path = LocalOverlays;
			sourceTree = "<group>";
		};
		0379BBA82AAD951400B718B6 /* HelpAndSupport */ = {
			isa = PBXGroup;
			children = (
				0379BBA92AAD953200B718B6 /* HelpAndSupportSettingsView.swift */,
			);
			path = HelpAndSupport;
			sourceTree = "<group>";
		};
		0379BBAB2AAD962700B718B6 /* About */ = {
			isa = PBXGroup;
			children = (
				0379BBAC2AAD964000B718B6 /* AboutSettingsView.swift */,
				0379BBBF2AADC4EC00B718B6 /* AboutLicensesSettingsView.swift */,
				0344AFE62B00023E00C177DB /* AboutDesignedBySettingsView.swift */,
			);
			path = About;
			sourceTree = "<group>";
		};
		0379BBB02AAD97EA00B718B6 /* Reset */ = {
			isa = PBXGroup;
			children = (
				0379BBB12AAD97FB00B718B6 /* ResetSettingsView.swift */,
			);
			path = Reset;
			sourceTree = "<group>";
		};
		0379BBB32AAD9B4000B718B6 /* Widgets */ = {
			isa = PBXGroup;
			children = (
				0315A3512AA3233700295443 /* Widget */,
				0379BBB72AAD9B7200B718B6 /* WidgetsSettingsView.swift */,
			);
			path = Widgets;
			sourceTree = "<group>";
		};
		0379BBB42AAD9B4A00B718B6 /* Buttons */ = {
			isa = PBXGroup;
			children = (
				0379BB742AA6343E00B718B6 /* Button */,
				0379BBB52AAD9B5B00B718B6 /* ButtonsSettingsView.swift */,
			);
			path = Buttons;
			sourceTree = "<group>";
		};
		03831D562AD9A188008D26CC /* Cosmetics */ = {
			isa = PBXGroup;
			children = (
				03831D582AD9A198008D26CC /* CosmeticsSettingsView.swift */,
			);
			path = Cosmetics;
			sourceTree = "<group>";
		};
		03A14BE02ACC902B00D180FF /* Zoom */ = {
			isa = PBXGroup;
			children = (
				03A14BE22ACC903E00D180FF /* ZoomSettingsView.swift */,
				035E775B2ACC969D00738DCE /* ZoomPresetSettingsView.swift */,
				03E95AC52ADAF58900DAE2DF /* ZoomSwitchToSettingsView.swift */,
			);
			path = Zoom;
			sourceTree = "<group>";
		};
		03A983542A9A0582008FF0DB /* View */ = {
			isa = PBXGroup;
			children = (
				0315A34F2AA322ED00295443 /* Utils */,
				03B373F42A9EF8BD0028DDD5 /* Settings */,
				03B374002A9FDEC80028DDD5 /* Stream */,
				03B373F72A9EFB1F0028DDD5 /* ControlBar */,
				03A983562A9A05D7008FF0DB /* MainView.swift */,
			);
			path = View;
			sourceTree = "<group>";
		};
		03B373F42A9EF8BD0028DDD5 /* Settings */ = {
			isa = PBXGroup;
			children = (
				031A2E0E2ADDDD62005CE350 /* VideoStabilization */,
				03E95AE22ADB7B2200DAE2DF /* TapScreenToFocus */,
				03E95ADD2ADB7A0D00DAE2DF /* MaxScreenVideoFps */,
				03831D562AD9A188008D26CC /* Cosmetics */,
				03FB4B2C2AD8CF6B005AA183 /* BitratePresets */,
				03A14BE02ACC902B00D180FF /* Zoom */,
				032A49B62AC54DAD00ED3916 /* ImportExport */,
				0379BBB02AAD97EA00B718B6 /* Reset */,
				0379BBAB2AAD962700B718B6 /* About */,
				0379BBA82AAD951400B718B6 /* HelpAndSupport */,
				0379BBA32AAD944000B718B6 /* LocalOverlays */,
				0379BB992AAD80AF00B718B6 /* Debug */,
				0379BB982AAD804F00B718B6 /* Streams */,
				0379BB972AAD802C00B718B6 /* Scenes */,
				03A983572A9A05D7008FF0DB /* SettingsView.swift */,
			);
			path = Settings;
			sourceTree = "<group>";
		};
		03B373F72A9EFB1F0028DDD5 /* ControlBar */ = {
			isa = PBXGroup;
			children = (
				03B373F82A9EFB340028DDD5 /* BatteryView.swift */,
				03B374032AA036D10028DDD5 /* ButtonsView.swift */,
				03B373F52A9EF98E0028DDD5 /* ControlBarView.swift */,
				03B373FE2A9FCA790028DDD5 /* ThermalStateView.swift */,
			);
			path = ControlBar;
			sourceTree = "<group>";
		};
		03B374002A9FDEC80028DDD5 /* Stream */ = {
			isa = PBXGroup;
			children = (
				0379BB9A2AAD811100B718B6 /* Overlay */,
				03A9835F2A9A05D7008FF0DB /* StreamOverlayView.swift */,
				03A983582A9A05D7008FF0DB /* StreamView.swift */,
			);
			path = Stream;
			sourceTree = "<group>";
		};
		03B374052AA0EA370028DDD5 /* VideoEffects */ = {
			isa = PBXGroup;
			children = (
				03B374012AA0354C0028DDD5 /* GrayScaleEffect.swift */,
				03B374062AA0EA650028DDD5 /* MovieEffect.swift */,
				03B374082AA0EA700028DDD5 /* ImageEffect.swift */,
				0379BB932AACF16600B718B6 /* SepiaEffect.swift */,
				0379BB952AACF2D700B718B6 /* BloomEffect.swift */,
				032815DB2AC915AE001F8A85 /* RandomEffect.swift */,
				032815DE2AC9885C001F8A85 /* TripleEffect.swift */,
				031CCE2C2ACA76CF00CB5D46 /* NoiseReductionEffect.swift */,
				03EBEA622ACB4A17000DF427 /* BrowserEffect.swift */,
				03F3BF182ADAAA94009A8D3E /* TextEffect.swift */,
			);
			path = VideoEffects;
			sourceTree = "<group>";
		};
		03BC115B2AE4BD6200C38FC4 /* Emotes */ = {
			isa = PBXGroup;
			children = (
				03BC115C2AE4BD7B00C38FC4 /* Bttv.swift */,
				03BC115F2AE4BD9200C38FC4 /* Ffz.swift */,
				03BC11612AE4BDA200C38FC4 /* Seventv.swift */,
				03BC11632AE4BEC400C38FC4 /* Emotes.swift */,
			);
			path = Emotes;
			sourceTree = "<group>";
		};
		03E95ADD2ADB7A0D00DAE2DF /* MaxScreenVideoFps */ = {
			isa = PBXGroup;
			children = (
				03E95ADE2ADB7A2E00DAE2DF /* MaximumScreenFpsSettingsView.swift */,
			);
			path = MaxScreenVideoFps;
			sourceTree = "<group>";
		};
		03E95AE22ADB7B2200DAE2DF /* TapScreenToFocus */ = {
			isa = PBXGroup;
			children = (
				03E95AE32ADB7B3D00DAE2DF /* TapScreenToFocusSettingsView.swift */,
			);
			path = TapScreenToFocus;
			sourceTree = "<group>";
		};
		03FB4B2C2AD8CF6B005AA183 /* BitratePresets */ = {
			isa = PBXGroup;
			children = (
				03FB4B2E2AD8CF83005AA183 /* BitratePresetsSettingsView.swift */,
				03FB4B302AD8D046005AA183 /* BitratePresetsPresetSettingsView.swift */,
			);
			path = BitratePresets;
			sourceTree = "<group>";
		};
/* End PBXGroup section */

/* Begin PBXNativeTarget section */
		035E9E322A9A02D6009D4F5A /* Moblin */ = {
			isa = PBXNativeTarget;
			buildConfigurationList = 035E9E412A9A02D7009D4F5A /* Build configuration list for PBXNativeTarget "Moblin" */;
			buildPhases = (
				035E9E2F2A9A02D6009D4F5A /* Sources */,
				035E9E302A9A02D6009D4F5A /* Frameworks */,
				035E9E312A9A02D6009D4F5A /* Resources */,
			);
			buildRules = (
			);
			dependencies = (
				032815D72AC855B1001F8A85 /* PBXTargetDependency */,
			);
			name = Moblin;
			packageProductDependencies = (
				03A983412A9A03D3008FF0DB /* TwitchChat */,
				03A983442A9A03EA008FF0DB /* HaishinKit */,
				035D372B2AB103E600045B92 /* SRTHaishinKit */,
				03A974272AC137A000610E21 /* Collections */,
				03A08B7B2AC295620018BA95 /* AlertToast */,
				032815D42AC855A5001F8A85 /* LicenseList */,
				03BC11662AE5654700C38FC4 /* SDWebImageSwiftUI */,
				03BC116A2AE56C2200C38FC4 /* SDWebImageWebPCoder */,
				0320D8752AED36860030418F /* WrappingHStack */,
			);
			productName = Mobs;
			productReference = 035E9E332A9A02D6009D4F5A /* Moblin.app */;
			productType = "com.apple.product-type.application";
		};
/* End PBXNativeTarget section */

/* Begin PBXProject section */
		035E9E2B2A9A02D6009D4F5A /* Project object */ = {
			isa = PBXProject;
			attributes = {
				BuildIndependentTargetsInParallel = 1;
				LastSwiftUpdateCheck = 1430;
				LastUpgradeCheck = 1500;
				TargetAttributes = {
					035E9E322A9A02D6009D4F5A = {
						CreatedOnToolsVersion = 14.3.1;
					};
				};
			};
			buildConfigurationList = 035E9E2E2A9A02D6009D4F5A /* Build configuration list for PBXProject "Moblin" */;
			compatibilityVersion = "Xcode 14.0";
			developmentRegion = en;
			hasScannedForEncodings = 0;
			knownRegions = (
				en,
				Base,
			);
			mainGroup = 035E9E2A2A9A02D6009D4F5A;
			packageReferences = (
				03A983402A9A03D3008FF0DB /* XCRemoteSwiftPackageReference "twitch-chat" */,
				03A983432A9A03EA008FF0DB /* XCRemoteSwiftPackageReference "HaishinKit" */,
				03A974262AC137A000610E21 /* XCRemoteSwiftPackageReference "swift-collections" */,
				03A08B7A2AC295620018BA95 /* XCRemoteSwiftPackageReference "AlertToast" */,
				032815D32AC855A5001F8A85 /* XCRemoteSwiftPackageReference "LicenseList" */,
				03BC11652AE5654700C38FC4 /* XCRemoteSwiftPackageReference "SDWebImageSwiftUI" */,
				03BC11692AE56C2200C38FC4 /* XCRemoteSwiftPackageReference "SDWebImageWebPCoder" */,
				0320D8742AED36860030418F /* XCRemoteSwiftPackageReference "WrappingHStack" */,
			);
			productRefGroup = 035E9E342A9A02D6009D4F5A /* Products */;
			projectDirPath = "";
			projectRoot = "";
			targets = (
				035E9E322A9A02D6009D4F5A /* Moblin */,
			);
		};
/* End PBXProject section */

/* Begin PBXResourcesBuildPhase section */
		035E9E312A9A02D6009D4F5A /* Resources */ = {
			isa = PBXResourcesBuildPhase;
			buildActionMask = 2147483647;
			files = (
				035E9E3E2A9A02D7009D4F5A /* Preview Assets.xcassets in Resources */,
				035E9E3B2A9A02D7009D4F5A /* Assets.xcassets in Resources */,
			);
			runOnlyForDeploymentPostprocessing = 0;
		};
/* End PBXResourcesBuildPhase section */

/* Begin PBXSourcesBuildPhase section */
		035E9E2F2A9A02D6009D4F5A /* Sources */ = {
			isa = PBXSourcesBuildPhase;
			buildActionMask = 2147483647;
			files = (
				035D37282AB0EBB500045B92 /* IconAndTextView.swift in Sources */,
				03A9836B2A9A05D7008FF0DB /* StreamOverlayView.swift in Sources */,
				0315A37A2AA39DA800295443 /* TextItemView.swift in Sources */,
				0379BB962AACF2D700B718B6 /* BloomEffect.swift in Sources */,
				0379BBA22AAD824600B718B6 /* StreamOverlayIconAndTextView.swift in Sources */,
				03D445E22AE5966B00A0F6E9 /* CacheAsyncImage.swift in Sources */,
				03F3BF192ADAAA94009A8D3E /* TextEffect.swift in Sources */,
				03A983712A9A0659008FF0DB /* TwitchPubSub.swift in Sources */,
				03A9836C2A9A05D7008FF0DB /* WidgetSettingsView.swift in Sources */,
				036BE2CC2ABBF0BA0048F9C5 /* StreamUrlSettingsView.swift in Sources */,
				03EBEA632ACB4A17000DF427 /* BrowserEffect.swift in Sources */,
				0379BB882AA836B500B718B6 /* StreamVideoSettingsView.swift in Sources */,
				03A983642A9A05D7008FF0DB /* StreamView.swift in Sources */,
				0379BB9C2AAD819800B718B6 /* StreamOverlayLeftView.swift in Sources */,
				0315A3672AA33C6A00295443 /* WidgetImageSettingsView.swift in Sources */,
				0344AFE72B00023E00C177DB /* AboutDesignedBySettingsView.swift in Sources */,
				030947C32A9C0496003FC387 /* StreamOverlayChatView.swift in Sources */,
				03CC5F892AD060DB0019CBA5 /* WidgetBrowserUrlSettingsView.swift in Sources */,
				03A983622A9A05D7008FF0DB /* MainView.swift in Sources */,
				03B374042AA036D10028DDD5 /* ButtonsView.swift in Sources */,
				0379BBB62AAD9B5B00B718B6 /* ButtonsSettingsView.swift in Sources */,
				032815DC2AC915AE001F8A85 /* RandomEffect.swift in Sources */,
				0315A3462AA31E9000295443 /* StreamTwitchSettingsView.swift in Sources */,
				0379BBAF2AAD96B200B718B6 /* DebugSettingsView.swift in Sources */,
				03FB4B2F2AD8CF83005AA183 /* BitratePresetsSettingsView.swift in Sources */,
				03B373F92A9EFB340028DDD5 /* BatteryView.swift in Sources */,
				03C088372B0AFFA8000990DA /* InlinePickerView.swift in Sources */,
				03E95AE42ADB7B3D00DAE2DF /* TapScreenToFocusSettingsView.swift in Sources */,
				03BC11622AE4BDA200C38FC4 /* Seventv.swift in Sources */,
				03B373FD2A9F35EF0028DDD5 /* Utils.swift in Sources */,
				031839172AF6A03100320FB2 /* DebugAudioSettingsView.swift in Sources */,
				032FDBFF2B0B11B0007BE85E /* PositionEditView.swift in Sources */,
				0379BBA02AAD823900B718B6 /* StreamOverlayTextView.swift in Sources */,
				03B374072AA0EA650028DDD5 /* MovieEffect.swift in Sources */,
				032469A92AE1B3040097B18B /* StreamSrtSettingsView.swift in Sources */,
				03A983652A9A05D7008FF0DB /* StreamSettingsView.swift in Sources */,
				0315A37C2AA439B500295443 /* NameEditView.swift in Sources */,
				03A3F4C72AF4C0AD00F465D1 /* AdaptiveBitrate.swift in Sources */,
				03B373F62A9EF98E0028DDD5 /* ControlBarView.swift in Sources */,
				0379BB8E2AA90D1900B718B6 /* DebugLogSettingsView.swift in Sources */,
				0382933B2A9A73ED008963AA /* Settings.swift in Sources */,
				03B374092AA0EA700028DDD5 /* ImageEffect.swift in Sources */,
				038B67622AE84BFC000DC43B /* StreamVideoCaptureSessionPresetSettingsView.swift in Sources */,
				03A983692A9A05D7008FF0DB /* CreateButtonView.swift in Sources */,
				03831D592AD9A198008D26CC /* CosmeticsSettingsView.swift in Sources */,
				0379BBC02AADC4EC00B718B6 /* AboutLicensesSettingsView.swift in Sources */,
				0379BBB22AAD97FB00B718B6 /* ResetSettingsView.swift in Sources */,
				0379BBB82AAD9B7200B718B6 /* WidgetsSettingsView.swift in Sources */,
				0379BBAA2AAD953200B718B6 /* HelpAndSupportSettingsView.swift in Sources */,
				03403DF62AD05CA60079D8E4 /* WidgetBrowserSettingsView.swift in Sources */,
				032A49BC2AC5DF3F00ED3916 /* ImportExportSettingsView.swift in Sources */,
				03A9836E2A9A05F9008FF0DB /* Model.swift in Sources */,
				03BC11642AE4BEC400C38FC4 /* Emotes.swift in Sources */,
				03A983722A9A0659008FF0DB /* TwitchChatMoblin.swift in Sources */,
				0379BBA52AAD945D00B718B6 /* LocalOverlaysSettingsView.swift in Sources */,
				0379BB762AA6345400B718B6 /* ButtonSettingsView.swift in Sources */,
				03C088302B0A939F000990DA /* SceneCameraPipSmallCameraSettingsView.swift in Sources */,
				035E775C2ACC969D00738DCE /* ZoomPresetSettingsView.swift in Sources */,
				03A983672A9A05D7008FF0DB /* ScenesSettingsView.swift in Sources */,
				0330F2B02AFAD26C001262C3 /* YouTubeLiveChat.swift in Sources */,
				0379BBAD2AAD964000B718B6 /* AboutSettingsView.swift in Sources */,
				03F5A8DF2AD5DACB00F354D2 /* Srt.swift in Sources */,
				036BE2CF2ABD4CA60048F9C5 /* KickPusher.swift in Sources */,
				03BC11602AE4BD9200C38FC4 /* Ffz.swift in Sources */,
				0315A37E2AA43DCC00295443 /* TextEditView.swift in Sources */,
				035E9E372A9A02D6009D4F5A /* MoblinApp.swift in Sources */,
				031A2E112ADDDD7E005CE350 /* VideoStabilizationSettingsView.swift in Sources */,
				0315A33D2AA2FA7D00295443 /* RemoteConnection.swift in Sources */,
				0379BB7E2AA7C55000B718B6 /* ButtonImagePickerSettingsView.swift in Sources */,
				03B373FF2A9FCA790028DDD5 /* ThermalStateView.swift in Sources */,
				032A49B82AC54DD000ED3916 /* ExportSettingsView.swift in Sources */,
				03831D522AD90AB5008D26CC /* MoblinSettingsUrl.swift in Sources */,
				032A49BA2AC54E6500ED3916 /* ImportSettingsView.swift in Sources */,
				03E95ADF2ADB7A2E00DAE2DF /* MaximumScreenFpsSettingsView.swift in Sources */,
				03A14BE32ACC903E00D180FF /* ZoomSettingsView.swift in Sources */,
				03A983682A9A05D7008FF0DB /* SceneSettingsView.swift in Sources */,
				0379BB942AACF16600B718B6 /* SepiaEffect.swift in Sources */,
				032815DF2AC9885C001F8A85 /* TripleEffect.swift in Sources */,
				03B374022AA0354C0028DDD5 /* GrayScaleEffect.swift in Sources */,
				032FDC022B0B11C5007BE85E /* SizeEditView.swift in Sources */,
				03E95AC62ADAF58900DAE2DF /* ZoomSwitchToSettingsView.swift in Sources */,
				03A983632A9A05D7008FF0DB /* SettingsView.swift in Sources */,
				036BE2D22ABD518E0048F9C5 /* StreamKickSettingsView.swift in Sources */,
				03FB4B312AD8D046005AA183 /* BitratePresetsPresetSettingsView.swift in Sources */,
				03B374132AA277570028DDD5 /* Srtla.swift in Sources */,
				0379BB902AABA7DC00B718B6 /* Log.swift in Sources */,
				031CCE2D2ACA76CF00CB5D46 /* NoiseReductionEffect.swift in Sources */,
				03A983662A9A05D7008FF0DB /* AddButtonView.swift in Sources */,
				03A983612A9A05D7008FF0DB /* StreamsSettingsView.swift in Sources */,
				03A08B802AC368860018BA95 /* Media.swift in Sources */,
				036333282AAE2E5100FF1231 /* ImageStorage.swift in Sources */,
				03BC115D2AE4BD7B00C38FC4 /* Bttv.swift in Sources */,
				0315A3702AA3771F00295443 /* SceneWidgetSettingsView.swift in Sources */,
				0379BB9E2AAD81AA00B718B6 /* StreamOverlayRightView.swift in Sources */,
				0330F2B52AFADD18001262C3 /* StreamYouTubeSettingsView.swift in Sources */,
				031A2E002ADBE34F005CE350 /* DraggableItemPrefixView.swift in Sources */,
				0379BB792AA64C9500B718B6 /* WidgetVideoEffectSettingsView.swift in Sources */,
				0315A33B2AA2FA7100295443 /* LocalListener.swift in Sources */,
				035D37372AB230E700045B92 /* StreamVideoBitrateSettingsView.swift in Sources */,
				032FDBFC2B0B1183007BE85E /* ValueEditView.swift in Sources */,
				0318391B2AF79DDF00320FB2 /* DebugAdaptiveBitrateSettingsView.swift in Sources */,
				03F5A8E52AD6FF8E00F354D2 /* StreamOverlayDebugView.swift in Sources */,
				030399132AE2D0FC00D27530 /* LocalOverlaysChatSettingsView.swift in Sources */,
			);
			runOnlyForDeploymentPostprocessing = 0;
		};
/* End PBXSourcesBuildPhase section */

/* Begin PBXTargetDependency section */
		032815D72AC855B1001F8A85 /* PBXTargetDependency */ = {
			isa = PBXTargetDependency;
			productRef = 032815D62AC855B1001F8A85 /* PrepareLicenseList */;
		};
/* End PBXTargetDependency section */

/* Begin XCBuildConfiguration section */
		035E9E3F2A9A02D7009D4F5A /* Debug */ = {
			isa = XCBuildConfiguration;
			buildSettings = {
				ALWAYS_SEARCH_USER_PATHS = NO;
				ASSETCATALOG_COMPILER_GENERATE_SWIFT_ASSET_SYMBOL_EXTENSIONS = YES;
				CLANG_ANALYZER_NONNULL = YES;
				CLANG_ANALYZER_NUMBER_OBJECT_CONVERSION = YES_AGGRESSIVE;
				CLANG_CXX_LANGUAGE_STANDARD = "gnu++20";
				CLANG_ENABLE_MODULES = YES;
				CLANG_ENABLE_OBJC_ARC = YES;
				CLANG_ENABLE_OBJC_WEAK = YES;
				CLANG_WARN_BLOCK_CAPTURE_AUTORELEASING = YES;
				CLANG_WARN_BOOL_CONVERSION = YES;
				CLANG_WARN_COMMA = YES;
				CLANG_WARN_CONSTANT_CONVERSION = YES;
				CLANG_WARN_DEPRECATED_OBJC_IMPLEMENTATIONS = YES;
				CLANG_WARN_DIRECT_OBJC_ISA_USAGE = YES_ERROR;
				CLANG_WARN_DOCUMENTATION_COMMENTS = YES;
				CLANG_WARN_EMPTY_BODY = YES;
				CLANG_WARN_ENUM_CONVERSION = YES;
				CLANG_WARN_INFINITE_RECURSION = YES;
				CLANG_WARN_INT_CONVERSION = YES;
				CLANG_WARN_NON_LITERAL_NULL_CONVERSION = YES;
				CLANG_WARN_OBJC_IMPLICIT_RETAIN_SELF = YES;
				CLANG_WARN_OBJC_LITERAL_CONVERSION = YES;
				CLANG_WARN_OBJC_ROOT_CLASS = YES_ERROR;
				CLANG_WARN_QUOTED_INCLUDE_IN_FRAMEWORK_HEADER = YES;
				CLANG_WARN_RANGE_LOOP_ANALYSIS = YES;
				CLANG_WARN_STRICT_PROTOTYPES = YES;
				CLANG_WARN_SUSPICIOUS_MOVE = YES;
				CLANG_WARN_UNGUARDED_AVAILABILITY = YES_AGGRESSIVE;
				CLANG_WARN_UNREACHABLE_CODE = YES;
				CLANG_WARN__DUPLICATE_METHOD_MATCH = YES;
				COPY_PHASE_STRIP = NO;
				DEBUG_INFORMATION_FORMAT = dwarf;
				ENABLE_STRICT_OBJC_MSGSEND = YES;
				ENABLE_TESTABILITY = YES;
				ENABLE_USER_SCRIPT_SANDBOXING = NO;
				GCC_C_LANGUAGE_STANDARD = gnu11;
				GCC_DYNAMIC_NO_PIC = NO;
				GCC_NO_COMMON_BLOCKS = YES;
				GCC_OPTIMIZATION_LEVEL = 0;
				GCC_PREPROCESSOR_DEFINITIONS = (
					"DEBUG=1",
					"$(inherited)",
				);
				GCC_WARN_64_TO_32_BIT_CONVERSION = YES;
				GCC_WARN_ABOUT_RETURN_TYPE = YES_ERROR;
				GCC_WARN_UNDECLARED_SELECTOR = YES;
				GCC_WARN_UNINITIALIZED_AUTOS = YES_AGGRESSIVE;
				GCC_WARN_UNUSED_FUNCTION = YES;
				GCC_WARN_UNUSED_VARIABLE = YES;
				INFOPLIST_KEY_NSCameraUsageDescription = Yes;
				INFOPLIST_KEY_NSMicrophoneUsageDescription = Yes;
				INFOPLIST_KEY_NSPhotoLibraryAddUsageDescription = Yes;
				INFOPLIST_KEY_NSPhotoLibraryUsageDescription = Yes;
				IPHONEOS_DEPLOYMENT_TARGET = 16.1;
				MTL_ENABLE_DEBUG_INFO = INCLUDE_SOURCE;
				MTL_FAST_MATH = YES;
				ONLY_ACTIVE_ARCH = YES;
				SDKROOT = iphoneos;
				SWIFT_ACTIVE_COMPILATION_CONDITIONS = DEBUG;
				SWIFT_OPTIMIZATION_LEVEL = "-Onone";
			};
			name = Debug;
		};
		035E9E402A9A02D7009D4F5A /* Release */ = {
			isa = XCBuildConfiguration;
			buildSettings = {
				ALWAYS_SEARCH_USER_PATHS = NO;
				ASSETCATALOG_COMPILER_GENERATE_SWIFT_ASSET_SYMBOL_EXTENSIONS = YES;
				CLANG_ANALYZER_NONNULL = YES;
				CLANG_ANALYZER_NUMBER_OBJECT_CONVERSION = YES_AGGRESSIVE;
				CLANG_CXX_LANGUAGE_STANDARD = "gnu++20";
				CLANG_ENABLE_MODULES = YES;
				CLANG_ENABLE_OBJC_ARC = YES;
				CLANG_ENABLE_OBJC_WEAK = YES;
				CLANG_WARN_BLOCK_CAPTURE_AUTORELEASING = YES;
				CLANG_WARN_BOOL_CONVERSION = YES;
				CLANG_WARN_COMMA = YES;
				CLANG_WARN_CONSTANT_CONVERSION = YES;
				CLANG_WARN_DEPRECATED_OBJC_IMPLEMENTATIONS = YES;
				CLANG_WARN_DIRECT_OBJC_ISA_USAGE = YES_ERROR;
				CLANG_WARN_DOCUMENTATION_COMMENTS = YES;
				CLANG_WARN_EMPTY_BODY = YES;
				CLANG_WARN_ENUM_CONVERSION = YES;
				CLANG_WARN_INFINITE_RECURSION = YES;
				CLANG_WARN_INT_CONVERSION = YES;
				CLANG_WARN_NON_LITERAL_NULL_CONVERSION = YES;
				CLANG_WARN_OBJC_IMPLICIT_RETAIN_SELF = YES;
				CLANG_WARN_OBJC_LITERAL_CONVERSION = YES;
				CLANG_WARN_OBJC_ROOT_CLASS = YES_ERROR;
				CLANG_WARN_QUOTED_INCLUDE_IN_FRAMEWORK_HEADER = YES;
				CLANG_WARN_RANGE_LOOP_ANALYSIS = YES;
				CLANG_WARN_STRICT_PROTOTYPES = YES;
				CLANG_WARN_SUSPICIOUS_MOVE = YES;
				CLANG_WARN_UNGUARDED_AVAILABILITY = YES_AGGRESSIVE;
				CLANG_WARN_UNREACHABLE_CODE = YES;
				CLANG_WARN__DUPLICATE_METHOD_MATCH = YES;
				COPY_PHASE_STRIP = NO;
				DEBUG_INFORMATION_FORMAT = "dwarf-with-dsym";
				ENABLE_NS_ASSERTIONS = NO;
				ENABLE_STRICT_OBJC_MSGSEND = YES;
				ENABLE_USER_SCRIPT_SANDBOXING = NO;
				GCC_C_LANGUAGE_STANDARD = gnu11;
				GCC_NO_COMMON_BLOCKS = YES;
				GCC_WARN_64_TO_32_BIT_CONVERSION = YES;
				GCC_WARN_ABOUT_RETURN_TYPE = YES_ERROR;
				GCC_WARN_UNDECLARED_SELECTOR = YES;
				GCC_WARN_UNINITIALIZED_AUTOS = YES_AGGRESSIVE;
				GCC_WARN_UNUSED_FUNCTION = YES;
				GCC_WARN_UNUSED_VARIABLE = YES;
				INFOPLIST_KEY_NSCameraUsageDescription = Yes;
				INFOPLIST_KEY_NSMicrophoneUsageDescription = Yes;
				INFOPLIST_KEY_NSPhotoLibraryAddUsageDescription = Yes;
				INFOPLIST_KEY_NSPhotoLibraryUsageDescription = Yes;
				IPHONEOS_DEPLOYMENT_TARGET = 16.1;
				MTL_ENABLE_DEBUG_INFO = NO;
				MTL_FAST_MATH = YES;
				SDKROOT = iphoneos;
				SWIFT_COMPILATION_MODE = wholemodule;
				SWIFT_OPTIMIZATION_LEVEL = "-O";
				VALIDATE_PRODUCT = YES;
			};
			name = Release;
		};
		035E9E422A9A02D7009D4F5A /* Debug */ = {
			isa = XCBuildConfiguration;
			buildSettings = {
				ASSETCATALOG_COMPILER_ALTERNATE_APPICON_NAMES = "";
				ASSETCATALOG_COMPILER_APPICON_NAME = AppIcon;
				ASSETCATALOG_COMPILER_GLOBAL_ACCENT_COLOR_NAME = AccentColor;
				ASSETCATALOG_COMPILER_INCLUDE_ALL_APPICON_ASSETS = YES;
				CODE_SIGN_STYLE = Automatic;
				CURRENT_PROJECT_VERSION = 1;
				DEVELOPMENT_ASSET_PATHS = "\"Moblin/Preview Content\"";
				DEVELOPMENT_TEAM = 67L4CU97F2;
				ENABLE_PREVIEWS = YES;
				GENERATE_INFOPLIST_FILE = YES;
				INFOPLIST_FILE = Moblin/Info.plist;
				INFOPLIST_KEY_CFBundleDisplayName = Moblin;
				INFOPLIST_KEY_LSApplicationCategoryType = "public.app-category.video";
				INFOPLIST_KEY_NSCameraUsageDescription = Yes;
				INFOPLIST_KEY_NSLocalNetworkUsageDescription = Yes;
				INFOPLIST_KEY_NSMicrophoneUsageDescription = Yes;
				INFOPLIST_KEY_NSNetworkVolumesUsageDescription = Yes;
				INFOPLIST_KEY_NSPhotoLibraryAddUsageDescription = Yes;
				INFOPLIST_KEY_NSPhotoLibraryUsageDescription = Yes;
				INFOPLIST_KEY_UIApplicationSceneManifest_Generation = YES;
				INFOPLIST_KEY_UIApplicationSupportsIndirectInputEvents = YES;
				INFOPLIST_KEY_UILaunchScreen_Generation = YES;
				INFOPLIST_KEY_UIStatusBarHidden = NO;
				INFOPLIST_KEY_UISupportedInterfaceOrientations = "UIInterfaceOrientationLandscapeLeft UIInterfaceOrientationLandscapeRight";
				INFOPLIST_KEY_UISupportedInterfaceOrientations_iPad = "UIInterfaceOrientationLandscapeLeft UIInterfaceOrientationLandscapeRight UIInterfaceOrientationPortrait UIInterfaceOrientationPortraitUpsideDown";
				IPHONEOS_DEPLOYMENT_TARGET = 16.0;
				LD_RUNPATH_SEARCH_PATHS = (
					"$(inherited)",
					"@executable_path/Frameworks",
				);
<<<<<<< HEAD
				MARKETING_VERSION = 0.66.0;
				PRODUCT_BUNDLE_IDENTIFIER = com.eerimoq.Moblinr;
=======
				MARKETING_VERSION = 0.77.0;
				PRODUCT_BUNDLE_IDENTIFIER = com.eerimoq.Mobs;
>>>>>>> 57b5b29f
				PRODUCT_NAME = "$(TARGET_NAME)";
				SUPPORTED_PLATFORMS = "iphoneos iphonesimulator";
				SUPPORTS_MACCATALYST = NO;
				SUPPORTS_MAC_DESIGNED_FOR_IPHONE_IPAD = NO;
				SUPPORTS_XR_DESIGNED_FOR_IPHONE_IPAD = NO;
				SWIFT_EMIT_LOC_STRINGS = YES;
				SWIFT_VERSION = 5.0;
				TARGETED_DEVICE_FAMILY = 1;
			};
			name = Debug;
		};
		035E9E432A9A02D7009D4F5A /* Release */ = {
			isa = XCBuildConfiguration;
			buildSettings = {
				ASSETCATALOG_COMPILER_ALTERNATE_APPICON_NAMES = "";
				ASSETCATALOG_COMPILER_APPICON_NAME = AppIcon;
				ASSETCATALOG_COMPILER_GLOBAL_ACCENT_COLOR_NAME = AccentColor;
				ASSETCATALOG_COMPILER_INCLUDE_ALL_APPICON_ASSETS = YES;
				CODE_SIGN_STYLE = Automatic;
				CURRENT_PROJECT_VERSION = 1;
				DEVELOPMENT_ASSET_PATHS = "\"Moblin/Preview Content\"";
				DEVELOPMENT_TEAM = 67L4CU97F2;
				ENABLE_PREVIEWS = YES;
				GENERATE_INFOPLIST_FILE = YES;
				INFOPLIST_FILE = Moblin/Info.plist;
				INFOPLIST_KEY_CFBundleDisplayName = Moblin;
				INFOPLIST_KEY_LSApplicationCategoryType = "public.app-category.video";
				INFOPLIST_KEY_NSCameraUsageDescription = Yes;
				INFOPLIST_KEY_NSLocalNetworkUsageDescription = Yes;
				INFOPLIST_KEY_NSMicrophoneUsageDescription = Yes;
				INFOPLIST_KEY_NSNetworkVolumesUsageDescription = Yes;
				INFOPLIST_KEY_NSPhotoLibraryAddUsageDescription = Yes;
				INFOPLIST_KEY_NSPhotoLibraryUsageDescription = Yes;
				INFOPLIST_KEY_UIApplicationSceneManifest_Generation = YES;
				INFOPLIST_KEY_UIApplicationSupportsIndirectInputEvents = YES;
				INFOPLIST_KEY_UILaunchScreen_Generation = YES;
				INFOPLIST_KEY_UIStatusBarHidden = NO;
				INFOPLIST_KEY_UISupportedInterfaceOrientations = "UIInterfaceOrientationLandscapeLeft UIInterfaceOrientationLandscapeRight";
				INFOPLIST_KEY_UISupportedInterfaceOrientations_iPad = "UIInterfaceOrientationLandscapeLeft UIInterfaceOrientationLandscapeRight UIInterfaceOrientationPortrait UIInterfaceOrientationPortraitUpsideDown";
				IPHONEOS_DEPLOYMENT_TARGET = 16.0;
				LD_RUNPATH_SEARCH_PATHS = (
					"$(inherited)",
					"@executable_path/Frameworks",
				);
<<<<<<< HEAD
				MARKETING_VERSION = 0.66.0;
				PRODUCT_BUNDLE_IDENTIFIER = com.eerimoq.Moblinr;
=======
				MARKETING_VERSION = 0.77.0;
				PRODUCT_BUNDLE_IDENTIFIER = com.eerimoq.Mobs;
>>>>>>> 57b5b29f
				PRODUCT_NAME = "$(TARGET_NAME)";
				SUPPORTED_PLATFORMS = "iphoneos iphonesimulator";
				SUPPORTS_MACCATALYST = NO;
				SUPPORTS_MAC_DESIGNED_FOR_IPHONE_IPAD = NO;
				SUPPORTS_XR_DESIGNED_FOR_IPHONE_IPAD = NO;
				SWIFT_EMIT_LOC_STRINGS = YES;
				SWIFT_VERSION = 5.0;
				TARGETED_DEVICE_FAMILY = 1;
			};
			name = Release;
		};
/* End XCBuildConfiguration section */

/* Begin XCConfigurationList section */
		035E9E2E2A9A02D6009D4F5A /* Build configuration list for PBXProject "Moblin" */ = {
			isa = XCConfigurationList;
			buildConfigurations = (
				035E9E3F2A9A02D7009D4F5A /* Debug */,
				035E9E402A9A02D7009D4F5A /* Release */,
			);
			defaultConfigurationIsVisible = 0;
			defaultConfigurationName = Release;
		};
		035E9E412A9A02D7009D4F5A /* Build configuration list for PBXNativeTarget "Moblin" */ = {
			isa = XCConfigurationList;
			buildConfigurations = (
				035E9E422A9A02D7009D4F5A /* Debug */,
				035E9E432A9A02D7009D4F5A /* Release */,
			);
			defaultConfigurationIsVisible = 0;
			defaultConfigurationName = Release;
		};
/* End XCConfigurationList section */

/* Begin XCRemoteSwiftPackageReference section */
		0320D8742AED36860030418F /* XCRemoteSwiftPackageReference "WrappingHStack" */ = {
			isa = XCRemoteSwiftPackageReference;
			repositoryURL = "https://github.com/ksemianov/WrappingHStack";
			requirement = {
				kind = upToNextMajorVersion;
				minimumVersion = 0.1.3;
			};
		};
		032815D32AC855A5001F8A85 /* XCRemoteSwiftPackageReference "LicenseList" */ = {
			isa = XCRemoteSwiftPackageReference;
			repositoryURL = "https://github.com/cybozu/LicenseList.git";
			requirement = {
				kind = upToNextMajorVersion;
				minimumVersion = 0.3.2;
			};
		};
		03A08B7A2AC295620018BA95 /* XCRemoteSwiftPackageReference "AlertToast" */ = {
			isa = XCRemoteSwiftPackageReference;
			repositoryURL = "https://github.com/elai950/AlertToast.git";
			requirement = {
				kind = upToNextMajorVersion;
				minimumVersion = 1.0.0;
			};
		};
		03A974262AC137A000610E21 /* XCRemoteSwiftPackageReference "swift-collections" */ = {
			isa = XCRemoteSwiftPackageReference;
			repositoryURL = "https://github.com/apple/swift-collections.git";
			requirement = {
				kind = upToNextMajorVersion;
				minimumVersion = 1.0.0;
			};
		};
		03A983402A9A03D3008FF0DB /* XCRemoteSwiftPackageReference "twitch-chat" */ = {
			isa = XCRemoteSwiftPackageReference;
			repositoryURL = "https://github.com/eerimoq/twitch-chat";
			requirement = {
				branch = trunk;
				kind = branch;
			};
		};
		03A983432A9A03EA008FF0DB /* XCRemoteSwiftPackageReference "HaishinKit" */ = {
			isa = XCRemoteSwiftPackageReference;
			repositoryURL = "https://github.com/eerimoq/HaishinKit.swift";
			requirement = {
				branch = main;
				kind = branch;
			};
		};
		03BC11652AE5654700C38FC4 /* XCRemoteSwiftPackageReference "SDWebImageSwiftUI" */ = {
			isa = XCRemoteSwiftPackageReference;
			repositoryURL = "https://github.com/SDWebImage/SDWebImageSwiftUI";
			requirement = {
				kind = upToNextMajorVersion;
				minimumVersion = 2.0.0;
			};
		};
		03BC11692AE56C2200C38FC4 /* XCRemoteSwiftPackageReference "SDWebImageWebPCoder" */ = {
			isa = XCRemoteSwiftPackageReference;
			repositoryURL = "https://github.com/SDWebImage/SDWebImageWebPCoder";
			requirement = {
				kind = upToNextMajorVersion;
				minimumVersion = 0.14.0;
			};
		};
/* End XCRemoteSwiftPackageReference section */

/* Begin XCSwiftPackageProductDependency section */
		0320D8752AED36860030418F /* WrappingHStack */ = {
			isa = XCSwiftPackageProductDependency;
			package = 0320D8742AED36860030418F /* XCRemoteSwiftPackageReference "WrappingHStack" */;
			productName = WrappingHStack;
		};
		032815D42AC855A5001F8A85 /* LicenseList */ = {
			isa = XCSwiftPackageProductDependency;
			package = 032815D32AC855A5001F8A85 /* XCRemoteSwiftPackageReference "LicenseList" */;
			productName = LicenseList;
		};
		032815D62AC855B1001F8A85 /* PrepareLicenseList */ = {
			isa = XCSwiftPackageProductDependency;
			package = 032815D32AC855A5001F8A85 /* XCRemoteSwiftPackageReference "LicenseList" */;
			productName = "plugin:PrepareLicenseList";
		};
		035D372B2AB103E600045B92 /* SRTHaishinKit */ = {
			isa = XCSwiftPackageProductDependency;
			package = 03A983432A9A03EA008FF0DB /* XCRemoteSwiftPackageReference "HaishinKit" */;
			productName = SRTHaishinKit;
		};
		03A08B7B2AC295620018BA95 /* AlertToast */ = {
			isa = XCSwiftPackageProductDependency;
			package = 03A08B7A2AC295620018BA95 /* XCRemoteSwiftPackageReference "AlertToast" */;
			productName = AlertToast;
		};
		03A974272AC137A000610E21 /* Collections */ = {
			isa = XCSwiftPackageProductDependency;
			package = 03A974262AC137A000610E21 /* XCRemoteSwiftPackageReference "swift-collections" */;
			productName = Collections;
		};
		03A983412A9A03D3008FF0DB /* TwitchChat */ = {
			isa = XCSwiftPackageProductDependency;
			package = 03A983402A9A03D3008FF0DB /* XCRemoteSwiftPackageReference "twitch-chat" */;
			productName = TwitchChat;
		};
		03A983442A9A03EA008FF0DB /* HaishinKit */ = {
			isa = XCSwiftPackageProductDependency;
			package = 03A983432A9A03EA008FF0DB /* XCRemoteSwiftPackageReference "HaishinKit" */;
			productName = HaishinKit;
		};
		03BC11662AE5654700C38FC4 /* SDWebImageSwiftUI */ = {
			isa = XCSwiftPackageProductDependency;
			package = 03BC11652AE5654700C38FC4 /* XCRemoteSwiftPackageReference "SDWebImageSwiftUI" */;
			productName = SDWebImageSwiftUI;
		};
		03BC116A2AE56C2200C38FC4 /* SDWebImageWebPCoder */ = {
			isa = XCSwiftPackageProductDependency;
			package = 03BC11692AE56C2200C38FC4 /* XCRemoteSwiftPackageReference "SDWebImageWebPCoder" */;
			productName = SDWebImageWebPCoder;
		};
/* End XCSwiftPackageProductDependency section */
	};
	rootObject = 035E9E2B2A9A02D6009D4F5A /* Project object */;
}<|MERGE_RESOLUTION|>--- conflicted
+++ resolved
@@ -1101,13 +1101,8 @@
 					"$(inherited)",
 					"@executable_path/Frameworks",
 				);
-<<<<<<< HEAD
-				MARKETING_VERSION = 0.66.0;
-				PRODUCT_BUNDLE_IDENTIFIER = com.eerimoq.Moblinr;
-=======
 				MARKETING_VERSION = 0.77.0;
 				PRODUCT_BUNDLE_IDENTIFIER = com.eerimoq.Mobs;
->>>>>>> 57b5b29f
 				PRODUCT_NAME = "$(TARGET_NAME)";
 				SUPPORTED_PLATFORMS = "iphoneos iphonesimulator";
 				SUPPORTS_MACCATALYST = NO;
@@ -1129,7 +1124,7 @@
 				CODE_SIGN_STYLE = Automatic;
 				CURRENT_PROJECT_VERSION = 1;
 				DEVELOPMENT_ASSET_PATHS = "\"Moblin/Preview Content\"";
-				DEVELOPMENT_TEAM = 67L4CU97F2;
+				DEVELOPMENT_TEAM = L82N7LD4N5;
 				ENABLE_PREVIEWS = YES;
 				GENERATE_INFOPLIST_FILE = YES;
 				INFOPLIST_FILE = Moblin/Info.plist;
@@ -1147,18 +1142,12 @@
 				INFOPLIST_KEY_UIStatusBarHidden = NO;
 				INFOPLIST_KEY_UISupportedInterfaceOrientations = "UIInterfaceOrientationLandscapeLeft UIInterfaceOrientationLandscapeRight";
 				INFOPLIST_KEY_UISupportedInterfaceOrientations_iPad = "UIInterfaceOrientationLandscapeLeft UIInterfaceOrientationLandscapeRight UIInterfaceOrientationPortrait UIInterfaceOrientationPortraitUpsideDown";
-				IPHONEOS_DEPLOYMENT_TARGET = 16.0;
 				LD_RUNPATH_SEARCH_PATHS = (
 					"$(inherited)",
 					"@executable_path/Frameworks",
 				);
-<<<<<<< HEAD
-				MARKETING_VERSION = 0.66.0;
-				PRODUCT_BUNDLE_IDENTIFIER = com.eerimoq.Moblinr;
-=======
 				MARKETING_VERSION = 0.77.0;
 				PRODUCT_BUNDLE_IDENTIFIER = com.eerimoq.Mobs;
->>>>>>> 57b5b29f
 				PRODUCT_NAME = "$(TARGET_NAME)";
 				SUPPORTED_PLATFORMS = "iphoneos iphonesimulator";
 				SUPPORTS_MACCATALYST = NO;
